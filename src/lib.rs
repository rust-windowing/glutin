--- conflicted
+++ resolved
@@ -1,11 +1,5 @@
 #![feature(tuple_indexing)]
 #![feature(unsafe_destructor)]
-<<<<<<< HEAD
-#![feature(globs)]
-#![feature(phase)]
-#![feature(if_let)]
-=======
->>>>>>> 2cabfdd3
 #![unstable]
 
 //! The purpose of this library is to provide an OpenGL context on as many
@@ -623,18 +617,10 @@
         self.window.set_window_resize_callback(callback);
     }
 
-<<<<<<< HEAD
-    /// Returns the ratio between the backing framebuffer resolution and the
-    /// window size in screen pixels. This is typically one for a normal display
-    /// and two for a retina display.
-    pub fn hidpi_factor(&self) -> f32 {
-        self.window.hidpi_factor()
-=======
     /// Modifies the mouse cursor of the window.
     /// Has no effect on Android.
     pub fn set_cursor(&mut self, cursor: MouseCursor) {
         self.window.set_cursor(cursor);
->>>>>>> 2cabfdd3
     }
 }
 
