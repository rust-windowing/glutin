//! The purpose of this library is to provide an OpenGL context on as many platforms as possible.
//!
//! # Building a GlWindow
//!
//! A `GlWindow` is composed of a `Window` and an OpenGL `Context`.
//!
//! Due to some operating-system-specific quirks, glutin prefers control over
//! the order of creation of the `Context` and `Window`. Here is an example of
//! building a GlWindow the prefered way:
//!
//! ```no_run
//! # extern crate glutin;
//! # fn main() {
//! let events_loop = glutin::EventsLoop::new();
//! let window = glutin::WindowBuilder::new()
//!     .with_title("Hello world!")
//!     .with_dimensions(glutin::dpi::LogicalSize::new(1024.0, 768.0));
//! let context = glutin::ContextBuilder::new();
//! let gl_window = glutin::GlWindow::new(window, context, &events_loop).unwrap();
//! # }
//! ```
//!
//! You can, of course, create an OpenGL `Context` separately from an existing
//! window, however that may result in an suboptimal configuration of the window
//! on some platforms. In that case use "GlSeparatedContext".
//!
//! # Features
//!
//! This crate has one Cargo feature: `window`.
//!
//!  - `window` allows you to create regular windows and enables the `WindowBuilder` object.
//!
//! By default `window` is enabled.

#[cfg(target_os = "windows")]
#[macro_use]
extern crate lazy_static;

#[cfg(any(target_os = "linux", target_os = "dragonfly", target_os = "freebsd", target_os = "netbsd", target_os = "openbsd"))]
#[macro_use]
extern crate shared_library;

extern crate libc;

extern crate winit;

#[cfg(target_os = "windows")]
extern crate winapi;
#[cfg(any(target_os = "macos", target_os = "ios"))]
#[macro_use]
extern crate objc;
#[cfg(target_os = "macos")]
extern crate cgl;
#[cfg(target_os = "macos")]
extern crate cocoa;
#[cfg(target_os = "macos")]
extern crate core_foundation;
#[cfg(target_os = "macos")]
extern crate core_graphics;
#[cfg(any(target_os = "linux", target_os = "freebsd", target_os = "dragonfly", target_os = "netbsd", target_os = "openbsd"))]
extern crate x11_dl;
#[cfg(any(target_os = "linux", target_os = "freebsd", target_os = "dragonfly", target_os = "netbsd", target_os = "openbsd"))]
extern crate wayland_client;

pub use winit::{
    AvailableMonitorsIter,
    AxisId,
    ButtonId,
    ControlFlow,
    CreationError as WindowCreationError,
    DeviceEvent,
    DeviceId,
    dpi,
    ElementState,
    Event,
    EventsLoop,
    EventsLoopClosed,
    EventsLoopProxy,
    Icon,
    KeyboardInput,
    ModifiersState,
    MonitorId,
    MouseButton,
    MouseCursor,
    MouseScrollDelta,
    ScanCode,
    Touch,
    TouchPhase,
    VirtualKeyCode,
    Window,
    WindowAttributes,
    WindowBuilder,
    WindowEvent,
    WindowId,
};

use std::io;

mod api;
mod platform;

pub mod os;

/// A trait for types associated with a GL context.
pub trait GlContext
where
    Self: Sized,
{
    /// Sets the context as the current context.
    unsafe fn make_current(&self) -> Result<(), ContextError>;

    /// Returns true if this context is the current one in this thread.
    fn is_current(&self) -> bool;

    /// Returns the address of an OpenGL function.
    fn get_proc_address(&self, addr: &str) -> *const ();

    /// Returns the OpenGL API being used.
    fn get_api(&self) -> Api;
}

/// Represents an OpenGL context.
///
/// A `Context` is normally associated with a single Window, however `Context`s can be *shared*
/// between multiple windows.
///
/// # Example
///
/// ```no_run
/// # extern crate glutin;
/// # use glutin::GlContext;
/// # fn main() {
/// # let events_loop = glutin::EventsLoop::new();
/// # let window = glutin::WindowBuilder::new();
/// # let context = glutin::ContextBuilder::new();
/// # let some_gl_window = glutin::GlWindow::new(window, context, &events_loop).unwrap();
/// let context = glutin::ContextBuilder::new()
///     .with_vsync(true)
///     .with_multisampling(8)
///     .with_shared_lists(some_gl_window.context());
/// # }
/// ```
pub struct Context {
    context: platform::Context,
}

impl GlContext for Context {
    unsafe fn make_current(&self) -> Result<(), ContextError> {
        self.context.make_current()
    }

    fn is_current(&self) -> bool {
        self.context.is_current()
    }

    fn get_proc_address(&self, addr: &str) -> *const () {
        self.context.get_proc_address(addr)
    }

    fn get_api(&self) -> Api {
        self.context.get_api()
    }
}

impl Context {
    /// Builds the given GL context
    ///
    /// Contexts made with the `shareable_with_windowed_contexts` flag set to
    /// `true` can be shared with:
    ///  - contexts made with that flag set to `true`; and
    ///  - contexts made when creating a `GlWindow` or `GlSeparatedContext`.
    ///
    /// If the flag is set to `false` on the other hand, the context should only
    /// be shared with other contexts made with the flag set to `false`.
    ///
    /// Some platforms only implement contexts which are shareable with
    /// windowed contexts. If so, those platforms will fallback to making a
    /// context with the `shareable_with_windowed_contexts` flag set to true.
    ///
    /// You are not guaranteed to receive an error if you share a context with an
    /// other context which you're not permitted to share it with, as according
    /// to:
    ///  - the restrictions stated by us above; and
    ///  - the restrictions imposed on you by the platform your application runs
    ///  on. (Please refer to `README-SHARING.md`)
    ///
    /// Failing to follow all the context sharing restrictions imposed on you
    /// may result in unsafe behavior.
    ///
    /// This safe variant of `new_shared` will panic if you try to share it with
    /// an existing context.
    ///
    /// One notable limitation of the Wayland backend when it comes to shared
    /// contexts is that both contexts must use the same events loop.
    ///
    /// Errors should be very rare and only occur in case of permission denied,
    /// incompatible system, out of memory, etc.
    pub fn new(
        el: &winit::EventsLoop,
        context_builder: ContextBuilder,
        shareable_with_windowed_contexts: bool,
    ) -> Result<Self, CreationError>
    {
        let ContextBuilder { pf_reqs, gl_attr } = context_builder;
        let gl_attr = gl_attr.map_sharing(|_ctxt| panic!("Context sharing is not allowed when using `new()`. Please instead use `new_shared()`."));
        
        // Not all platforms support context sharing yet, when they do, their 
        // `new.*` functions should be marked unsafe.
        #[allow(unused_unsafe)] 
        unsafe {
            platform::Context::new_context(el, &pf_reqs, &gl_attr, shareable_with_windowed_contexts)
                .map(|context| Context { context })
        }
    }

    /// Builds the given GL context
    ///
    /// Contexts made with the `shareable_with_windowed_contexts` flag set to
    /// `true` can be shared with:
    ///  - contexts made with that flag set to `true`; and
    ///  - contexts made when creating a `GlWindow` or `GlSeparatedContext`.
    ///
    /// If the flag is set to `false` on the other hand, the context should only
    /// be shared with other contexts made with the flag set to `false`.
    ///
    /// Some platforms only implement contexts which are shareable with
    /// windowed contexts. If so, those platforms will fallback to making a
    /// context with the `shareable_with_windowed_contexts` flag set to true.
    ///
    /// You are not guaranteed to receive an error if you share a context with an
    /// other context which you're not permitted to share it with, as according
    /// to:
    ///  - the restrictions stated by us above; and
    ///  - the restrictions imposed on you by the platform your application runs
    ///  on. (Please refer to `README-SHARING.md`)
    ///
    /// Failing to follow all the context sharing restrictions imposed on you
    /// may result in unsafe behavior.
    ///
    /// One notable limitation of the Wayland backend when it comes to shared
    /// contexts is that both contexts must use the same events loop.
    ///
    /// Errors should be very rare and only occur in case of permission denied,
    /// incompatible system, out of memory, etc.
    pub unsafe fn new_shared(
        el: &winit::EventsLoop,
        context_builder: ContextBuilder,
        shareable_with_windowed_contexts: bool,
    ) -> Result<Self, CreationError>
    {
        let ContextBuilder { pf_reqs, gl_attr } = context_builder;
        let gl_attr = gl_attr.map_sharing(|ctxt| &ctxt.context);
        platform::Context::new_context(el, &pf_reqs, &gl_attr, shareable_with_windowed_contexts)
            .map(|context| Context { context })
    }
}

/// Represents an OpenGL context and a Window with which it is associated.
///
/// # Example
///
/// ```no_run
/// # extern crate glutin;
/// # use glutin::GlContext;
/// # fn main() {
/// let mut events_loop = glutin::EventsLoop::new();
/// let window = glutin::WindowBuilder::new();
/// let context = glutin::ContextBuilder::new();
/// let gl_window = glutin::GlWindow::new(window, context, &events_loop).unwrap();
///
/// unsafe { gl_window.make_current().unwrap() };
///
/// loop {
///     events_loop.poll_events(|event| {
///         match event {
///             // process events here
///             _ => ()
///         }
///     });
///
///     // draw everything here
///
///     gl_window.swap_buffers();
///     std::thread::sleep(std::time::Duration::from_millis(17));
/// }
/// # }
/// ```
pub struct GlWindow {
    context: Context,
    window: Window,
}

<<<<<<< HEAD
=======
impl<'a> ContextBuilder<'a> {
    /// Initializes a new `ContextBuilder` with default values.
    pub fn new() -> Self {
        ContextBuilder {
            pf_reqs: std::default::Default::default(),
            gl_attr: std::default::Default::default(),
        }
    }

    /// Sets how the backend should choose the OpenGL API and version.
    #[inline]
    pub fn with_gl(mut self, request: GlRequest) -> Self {
        self.gl_attr.version = request;
        self
    }

    /// Sets the desired OpenGL context profile.
    #[inline]
    pub fn with_gl_profile(mut self, profile: GlProfile) -> Self {
        self.gl_attr.profile = Some(profile);
        self
    }

    /// Sets the *debug* flag for the OpenGL context.
    ///
    /// The default value for this flag is `cfg!(debug_assertions)`, which means that it's enabled
    /// when you run `cargo build` and disabled when you run `cargo build --release`.
    #[inline]
    pub fn with_gl_debug_flag(mut self, flag: bool) -> Self {
        self.gl_attr.debug = flag;
        self
    }

    /// Sets the robustness of the OpenGL context. See the docs of `Robustness`.
    #[inline]
    pub fn with_gl_robustness(mut self, robustness: Robustness) -> Self {
        self.gl_attr.robustness = robustness;
        self
    }

    /// Requests that the window has vsync enabled.
    ///
    /// By default, vsync is not enabled.
    #[inline]
    pub fn with_vsync(mut self, vsync: bool) -> Self {
        self.gl_attr.vsync = vsync;
        self
    }

    /// Share the display lists with the given `Context`.
    #[inline]
    pub fn with_shared_lists(mut self, other: &'a Context) -> Self {
        self.gl_attr.sharing = Some(other);
        self
    }

    /// Sets the multisampling level to request. A value of `0` indicates that multisampling must
    /// not be enabled.
    ///
    /// # Panic
    ///
    /// Will panic if `samples` is not a power of two.
    #[inline]
    pub fn with_multisampling(mut self, samples: u16) -> Self {
        self.pf_reqs.multisampling = match samples {
            0 => None,
            _ => {
                assert!(samples.is_power_of_two());
                Some(samples)
            }
        };
        self
    }

    /// Sets the number of bits in the depth buffer.
    #[inline]
    pub fn with_depth_buffer(mut self, bits: u8) -> Self {
        self.pf_reqs.depth_bits = Some(bits);
        self
    }

    /// Sets the number of bits in the stencil buffer.
    #[inline]
    pub fn with_stencil_buffer(mut self, bits: u8) -> Self {
        self.pf_reqs.stencil_bits = Some(bits);
        self
    }

    /// Sets the number of bits in the color buffer.
    #[inline]
    pub fn with_pixel_format(mut self, color_bits: u8, alpha_bits: u8) -> Self {
        self.pf_reqs.color_bits = Some(color_bits);
        self.pf_reqs.alpha_bits = Some(alpha_bits);
        self
    }

    /// Request the backend to be stereoscopic.
    #[inline]
    pub fn with_stereoscopy(mut self) -> Self {
        self.pf_reqs.stereoscopy = true;
        self
    }

    /// Sets whether sRGB should be enabled on the window.
    ///
    /// The default value is `false`.
    #[inline]
    pub fn with_srgb(mut self, srgb_enabled: bool) -> Self {
        self.pf_reqs.srgb = srgb_enabled;
        self
    }

    /// Sets whether double buffering should be enabled.
    ///
    /// The default value is `None`.
    ///
    /// ## Platform-specific
    ///
    /// This option will be taken into account on the following platforms:
    ///
    ///   * MacOS
    ///   * Linux using GLX with X
    ///   * Windows using WGL
    ///
    #[inline]
    pub fn with_double_buffer(mut self, double_buffer: Option<bool>) -> Self {
        self.pf_reqs.double_buffer = double_buffer;
        self
    }

    /// Sets whether hardware acceleration is required.
    ///
    /// The default value is `Some(true)`
    ///
    /// ## Platform-specific
    ///
    /// This option will be taken into account on the following platforms:
    ///
    ///   * MacOS
    ///   * Linux using EGL with either X or Wayland
    ///   * Windows using EGL or WGL
    ///   * Android using EGL
    ///
    #[inline]
    pub fn with_hardware_acceleration(mut self, acceleration: Option<bool>) -> Self {
        self.pf_reqs.hardware_accelerated = acceleration;
        self
    }

    /// Builds the context as a headless context.
    pub fn build(self, el: &EventsLoop, shareable_with_windowed_contexts: bool) -> Result<Context, CreationError> {
        Context::new(el, self, shareable_with_windowed_contexts)
    }
}

>>>>>>> cf90b885
impl GlWindow {
    /// Builds the given window along with the associated GL context, returning
    /// the pair as a `GlWindow`.
    ///
<<<<<<< HEAD
    /// The context made can be shared with:
    ///  - headless contexts made with the `shareable_with_windowed_contexts`
    ///  flag set to `true`; and
    ///  - contexts made when creating a `GlWindow` or `GlSeparatedContext`.
    ///
    /// You are not guaranteed to receive an error if you share a context with an
    /// other context which you're not permitted to share it with, as according
    /// to:
    ///  - the restrictions stated by us above; and
    ///  - the restrictions imposed on you by the platform your application runs
    ///  on. (Please refer to `README-SHARING.md`)
    ///
    /// Failing to follow all the context sharing restrictions imposed on you
    /// may result in unsafe behavior.
    ///
    /// This safe variant of `new_shared` will panic if you try to share it with
    /// an existing context.
    ///
    /// One notable limitation of the Wayland backend when it comes to shared
    /// contexts is that both contexts must use the same events loop.
    ///
    /// Errors should be very rare and only occur in case of permission denied,
    /// incompatible system out of memory, etc.
=======
    /// Errors can occur in two scenarios:
    ///  - If the window could not be created (via permission denied, incompatible system, out of
    ///    memory, etc.). This should be very rare.
    ///  - If the OpenGL context could not be created. This generally happens because the underlying
    ///    platform doesn't support a requested feature.
>>>>>>> cf90b885
    pub fn new(
        window_builder: WindowBuilder,
        context_builder: ContextBuilder,
        events_loop: &EventsLoop,
    ) -> Result<Self, CreationError>
    {
        let ContextBuilder { pf_reqs, gl_attr } = context_builder;
<<<<<<< HEAD
        let gl_attr = gl_attr.map_sharing(|_ctxt| panic!("Context sharing is not allowed when using `new()`. Please instead use `new_shared()`."));
=======
        let gl_attr = gl_attr.map_sharing(|ctxt| &ctxt.context);

        // Not all platforms support context sharing yet, when they do, their
        // `new.*` functions should be marked unsafe.
        #[allow(unused_unsafe)]
>>>>>>> cf90b885
        unsafe {
            platform::Context::new(window_builder, events_loop, &pf_reqs, &gl_attr)
                .map(|(window, context)| GlWindow {
                    window,
                    context: Context { context },
                })
        }
    }

<<<<<<< HEAD
    /// Builds the given window along with the associated GL context, returning
    /// the pair as a `GlWindow`.
    ///
    /// The context made can be shared with:
    ///  - headless contexts made with the `shareable_with_windowed_contexts`
    ///  flag set to `true`; and
    ///  - contexts made when creating a `GlWindow` or `GlSeparatedContext`.
    ///
    /// You are not guaranteed to receive an error if you share a context with an
    /// other context which you're not permitted to share it with, as according
    /// to:
    ///  - the restrictions stated by us above; and
    ///  - the restrictions imposed on you by the platform your application runs
    ///  on. (Please refer to `README-SHARING.md`)
    ///
    /// Failing to follow all the context sharing restrictions imposed on you
    /// may result in unsafe behavior.
    ///
    /// One notable limitation of the Wayland backend when it comes to shared
    /// contexts is that both contexts must use the same events loop.
    ///
    /// Errors should be very rare and only occur in case of permission denied,
    /// incompatible system out of memory, etc.
    pub unsafe fn new_shared(
        window_builder: WindowBuilder,
        context_builder: ContextBuilder,
        events_loop: &EventsLoop,
    ) -> Result<Self, CreationError>
    {
        let ContextBuilder { pf_reqs, gl_attr } = context_builder;
        let gl_attr = gl_attr.map_sharing(|ctxt| &ctxt.context);
        platform::Context::new(window_builder, events_loop, &pf_reqs, &gl_attr)
            .map(|(window, context)| GlWindow {
                window,
                context: Context { context },
            })
    }

=======
>>>>>>> cf90b885
    /// Borrow the inner `Window`.
    pub fn window(&self) -> &Window {
        &self.window
    }

    /// Borrow the inner GL `Context`.
    pub fn context(&self) -> &Context {
        &self.context
    }

    /// Swaps the buffers in case of double or triple buffering.
    ///
    /// You should call this function every time you have finished rendering, or the image may not
    /// be displayed on the screen.
    ///
    /// **Warning**: if you enabled vsync, this function will block until the next time the screen
    /// is refreshed. However drivers can choose to override your vsync settings, which means that
    /// you can't know in advance whether `swap_buffers` will block or not.
    pub fn swap_buffers(&self) -> Result<(), ContextError> {
        self.context.context.swap_buffers()
    }

    /// Returns the pixel format of the main framebuffer of the context.
    pub fn get_pixel_format(&self) -> PixelFormat {
        self.context.context.get_pixel_format()
    }

    /// Resize the context.
    ///
    /// Some platforms (macOS, Wayland) require being manually updated when their window or
    /// surface is resized.
    ///
    /// The easiest way of doing this is to take every `Resized` window event that
    /// is received with a `LogicalSize` and convert it to a `PhysicalSize` and
    /// pass it into this function.
    pub fn resize(&self, size: dpi::PhysicalSize) {
        let (width, height) = size.into();
        self.context.context.resize(width, height);
    }
}

impl GlContext for GlWindow {
    unsafe fn make_current(&self) -> Result<(), ContextError> {
        self.context.make_current()
    }

    fn is_current(&self) -> bool {
        self.context.is_current()
    }

    fn get_proc_address(&self, addr: &str) -> *const () {
        self.context.get_proc_address(addr)
    }

    fn get_api(&self) -> Api {
        self.context.get_api()
    }
}

<<<<<<< HEAD
impl std::ops::Deref for GlWindow {
    type Target = Window;
    fn deref(&self) -> &Self::Target {
        &self.window
    }
}

/// Represents an OpenGL context which has been associated with an existing
/// window.
pub struct GlSeparatedContext {
    context: Context,
}

impl GlSeparatedContext {
    /// Builds the GL context using the passed `Window`, returning the context
    /// as a `GlSeparatedContext`.
=======
impl Context {
    /// Builds the given GL context.
>>>>>>> cf90b885
    ///
    /// Contexts made with the `shareable_with_windowed_contexts` flag set to
    /// `true` can be shared with:
    ///  - contexts made with that flag set to `true`; and
    ///  - contexts made when creating a `GlWindow` or `GlSeparatedContext`.
    ///
    /// If the flag is set to `false` on the other hand, the context should only
    /// be shared with other contexts made with the flag set to `false`.
    ///
<<<<<<< HEAD
    /// Some platforms only implement contexts which are shareable with
    /// windowed contexts. If so, those platforms will fallback to making a
    /// context with the `shareable_with_windowed_contexts` flag set to true.
    ///
    /// You are not guaranteed to receive an error if you share a context with an
    /// other context which you're not permitted to share it with, as according
    /// to:
    ///  - the restrictions stated by us above; and
    ///  - the restrictions imposed on you by the platform your application runs
    ///  on. (Please refer to `README-SHARING.md`)
    ///
    /// Failing to follow all the context sharing restrictions imposed on you
    /// may result in unsafe behavior.
    ///
    /// This safe variant of `new_shared` will panic if you try to share it with
    /// an existing context.
    ///
    /// One notable limitation of the Wayland backend when it comes to shared
    /// contexts is that both contexts must use the same events loop.
    ///
    /// Errors should be very rare and only occur in case of permission denied,
    /// incompatible system out of memory, etc.
=======
    /// Some platforms only implement contexts that are shareable with windowed contexts. On those
    /// platforms, the `shareable_with_windowed_contexts` flag will be ignored and always behave as
    /// if it were set to `true`.
    ///
    /// Errors can occur if the OpenGL context could not be created. This generally happens because
    /// the underlying platform doesn't support a requested feature, or if one of the sharing
    /// restrictions above wasn't abided by.
>>>>>>> cf90b885
    pub fn new(
        window: &Window,
        context_builder: ContextBuilder,
        events_loop: &EventsLoop,
    ) -> Result<Self, CreationError>
    {
        let ContextBuilder { pf_reqs, gl_attr } = context_builder;
        let gl_attr = gl_attr.map_sharing(|ctxt| &ctxt.context);

        unsafe {
            platform::Context::new_separate(window, events_loop, &pf_reqs, &gl_attr)
                .map(|context| GlSeparatedContext {
                    context: Context { context },
                })
        }
    }
<<<<<<< HEAD

    /// Builds the GL context using the passed `Window`, returning the context
    /// as a `GlSeparatedContext`.
    ///
    /// Contexts made with the `shareable_with_windowed_contexts` flag set to
    /// `true` can be shared with:
    ///  - contexts made with that flag set to `true`; and
    ///  - contexts made when creating a `GlWindow` or `GlSeparatedContext`.
    ///
    /// If the flag is set to `false` on the other hand, the context should only
    /// be shared with other contexts made with the flag set to `false`.
    ///
    /// Some platforms only implement contexts which are shareable with
    /// windowed contexts. If so, those platforms will fallback to making a
    /// context with the `shareable_with_windowed_contexts` flag set to true.
    ///
    /// You are not guaranteed to receive an error if you share a context with an
    /// other context which you're not permitted to share it with, as according
    /// to:
    ///  - the restrictions stated by us above; and
    ///  - the restrictions imposed on you by the platform your application runs
    ///  on. (Please refer to `README-SHARING.md`)
    ///
    /// Failing to follow all the context sharing restrictions imposed on you
    /// may result in unsafe behavior.
    ///
    /// One notable limitation of the Wayland backend when it comes to shared
    /// contexts is that both contexts must use the same events loop.
    ///
    /// Errors should be very rare and only occur in case of permission denied,
    /// incompatible system out of memory, etc.
    pub unsafe fn new_shared(
        window: &Window,
        context_builder: ContextBuilder,
        events_loop: &EventsLoop,
    ) -> Result<Self, CreationError>
    {
        let ContextBuilder { pf_reqs, gl_attr } = context_builder;
        let gl_attr = gl_attr.map_sharing(|ctxt| &ctxt.context);
        platform::Context::new_separate(window, events_loop, &pf_reqs, &gl_attr)
            .map(|context| GlSeparatedContext {
                context: Context { context },
            })
    }

    /// Borrow the inner GL `Context`.
    pub fn context(&self) -> &Context {
        &self.context
    }

    /// Swaps the buffers in case of double or triple buffering.
    ///
    /// You should call this function every time you have finished rendering, or the image may not
    /// be displayed on the screen.
    ///
    /// **Warning**: if you enabled vsync, this function will block until the next time the screen
    /// is refreshed. However drivers can choose to override your vsync settings, which means that
    /// you can't know in advance whether `swap_buffers` will block or not.
    pub fn swap_buffers(&self) -> Result<(), ContextError> {
        self.context.context.swap_buffers()
    }

    /// Returns the pixel format of the main framebuffer of the context.
    pub fn get_pixel_format(&self) -> PixelFormat {
        self.context.context.get_pixel_format()
    }

    /// Resize the context.
    ///
    /// Some platforms (macOS, Wayland) require being manually updated when their window or
    /// surface is resized.
    ///
    /// The easiest way of doing this is to take every `Resized` window event that
    /// is received with a `LogicalSize` and convert it to a `PhysicalSize` and
    /// pass it into this function.
    pub fn resize(&self, size: dpi::PhysicalSize) {
        let (width, height) = size.into();
        self.context.context.resize(width, height);
    }
=======
>>>>>>> cf90b885
}

impl GlContext for GlSeparatedContext {
    unsafe fn make_current(&self) -> Result<(), ContextError> {
        self.context.make_current()
    }

    fn is_current(&self) -> bool {
        self.context.is_current()
    }

    fn get_proc_address(&self, addr: &str) -> *const () {
        self.context.get_proc_address(addr)
    }

    fn get_api(&self) -> Api {
        self.context.get_api()
    }
}

impl std::ops::Deref for GlSeparatedContext {
    type Target = Context;
    fn deref(&self) -> &Self::Target {
        &self.context
    }
}

/// Object that allows you to build `Context`s.
pub struct ContextBuilder<'a> {
    /// The attributes to use to create the context.
    pub gl_attr: GlAttributes<&'a Context>,
    // Should be made public once it's stabilized.
    pf_reqs: PixelFormatRequirements,
}

impl<'a> ContextBuilder<'a> {
    /// Initializes a new `ContextBuilder` with default values.
    pub fn new() -> Self {
        ContextBuilder {
            pf_reqs: std::default::Default::default(),
            gl_attr: std::default::Default::default(),
        }
    }

    /// Sets how the backend should choose the OpenGL API and version.
    #[inline]
    pub fn with_gl(mut self, request: GlRequest) -> Self {
        self.gl_attr.version = request;
        self
    }

    /// Sets the desired OpenGL context profile.
    #[inline]
    pub fn with_gl_profile(mut self, profile: GlProfile) -> Self {
        self.gl_attr.profile = Some(profile);
        self
    }

    /// Sets the *debug* flag for the OpenGL context.
    ///
    /// The default value for this flag is `cfg!(debug_assertions)`, which means that it's enabled
    /// when you run `cargo build` and disabled when you run `cargo build --release`.
    #[inline]
    pub fn with_gl_debug_flag(mut self, flag: bool) -> Self {
        self.gl_attr.debug = flag;
        self
    }

    /// Sets the robustness of the OpenGL context. See the docs of `Robustness`.
    #[inline]
    pub fn with_gl_robustness(mut self, robustness: Robustness) -> Self {
        self.gl_attr.robustness = robustness;
        self
    }

    /// Requests that the window has vsync enabled.
    ///
    /// By default, vsync is not enabled.
    #[inline]
    pub fn with_vsync(mut self, vsync: bool) -> Self {
        self.gl_attr.vsync = vsync;
        self
    }

    /// Share the display lists with the given `Context`.
    #[inline]
    pub fn with_shared_lists(mut self, other: &'a Context) -> Self {
        self.gl_attr.sharing = Some(other);
        self
    }

    /// Sets the multisampling level to request. A value of `0` indicates that multisampling must
    /// not be enabled.
    ///
    /// # Panic
    ///
    /// Will panic if `samples` is not a power of two.
    #[inline]
    pub fn with_multisampling(mut self, samples: u16) -> Self {
        self.pf_reqs.multisampling = match samples {
            0 => None,
            _ => {
                assert!(samples.is_power_of_two());
                Some(samples)
            }
        };
        self
    }

    /// Sets the number of bits in the depth buffer.
    #[inline]
    pub fn with_depth_buffer(mut self, bits: u8) -> Self {
        self.pf_reqs.depth_bits = Some(bits);
        self
    }

    /// Sets the number of bits in the stencil buffer.
    #[inline]
    pub fn with_stencil_buffer(mut self, bits: u8) -> Self {
        self.pf_reqs.stencil_bits = Some(bits);
        self
    }

    /// Sets the number of bits in the color buffer.
    #[inline]
    pub fn with_pixel_format(mut self, color_bits: u8, alpha_bits: u8) -> Self {
        self.pf_reqs.color_bits = Some(color_bits);
        self.pf_reqs.alpha_bits = Some(alpha_bits);
        self
    }

    /// Request the backend to be stereoscopic.
    #[inline]
    pub fn with_stereoscopy(mut self) -> Self {
        self.pf_reqs.stereoscopy = true;
        self
    }

    /// Sets whether sRGB should be enabled on the window.
    ///
    /// The default value is `false`.
    #[inline]
    pub fn with_srgb(mut self, srgb_enabled: bool) -> Self {
        self.pf_reqs.srgb = srgb_enabled;
        self
    }

    /// Sets whether double buffering should be enabled.
    ///
    /// The default value is `None`.
    ///
    /// ## Platform-specific
    ///
    /// This option will be taken into account on the following platforms:
    ///
    ///   * MacOS
    ///   * Linux using GLX with X
    ///   * Windows using WGL
    ///
    #[inline]
    pub fn with_double_buffer(mut self, double_buffer: Option<bool>) -> Self {
        self.pf_reqs.double_buffer = double_buffer;
        self
    }

    /// Sets whether hardware acceleration is required.
    ///
    /// The default value is `Some(true)`
    ///
    /// ## Platform-specific
    ///
    /// This option will be taken into account on the following platforms:
    ///
    ///   * MacOS
    ///   * Linux using EGL with either X or Wayland
    ///   * Windows using EGL or WGL
    ///   * Android using EGL
    ///
    #[inline]
    pub fn with_hardware_acceleration(mut self, acceleration: Option<bool>) -> Self {
        self.pf_reqs.hardware_accelerated = acceleration;
        self
    }
}

/// Error that can happen while creating a window or a headless renderer.
#[derive(Debug)]
pub enum CreationError {
    OsError(String),
    /// TODO: remove this error
    NotSupported(&'static str),
    NoBackendAvailable(Box<std::error::Error + Send>),
    RobustnessNotSupported,
    OpenGlVersionNotSupported,
    NoAvailablePixelFormat,
    PlatformSpecific(String),
    Window(WindowCreationError),
    /// We received two errors, instead of one.
    CreationErrorPair(Box<CreationError>, Box<CreationError>),
}

impl CreationError {
    fn to_string(&self) -> &str {
        match *self {
            CreationError::OsError(ref text) => &text,
            CreationError::NotSupported(text) => &text,
            CreationError::NoBackendAvailable(_) => "No backend is available",
            CreationError::RobustnessNotSupported => "You requested robustness, but it is \
                                                      not supported.",
            CreationError::OpenGlVersionNotSupported => "The requested OpenGL version is not \
                                                         supported.",
            CreationError::NoAvailablePixelFormat => "Couldn't find any pixel format that matches \
                                                      the criteria.",
            CreationError::PlatformSpecific(ref text) => &text,
            CreationError::Window(ref err) => std::error::Error::description(err),
            CreationError::CreationErrorPair(ref _err1, ref _err2) => "Received two errors."
        }
    }
}

impl std::fmt::Display for CreationError {
    fn fmt(&self, formatter: &mut std::fmt::Formatter) -> Result<(), std::fmt::Error> {
        formatter.write_str(self.to_string())?;

        if let CreationError::CreationErrorPair(ref e1, ref e2) = *self {
            write!(formatter, " Error 1: \"")?;
            e1.fmt(formatter)?;
            write!(formatter, "\"")?;
            write!(formatter, " Error 2: \"")?;
            e2.fmt(formatter)?;
            write!(formatter, "\"")?;
        }

        if let &CreationError::NotSupported(msg) = self {
            write!(formatter, ": {}", msg)?;
        }
        if let Some(err) = std::error::Error::cause(self) {
            write!(formatter, ": {}", err)?;
        }
        Ok(())
    }
}

impl std::error::Error for CreationError {
    fn description(&self) -> &str {
        self.to_string()
    }

    fn cause(&self) -> Option<&std::error::Error> {
        match *self {
            CreationError::NoBackendAvailable(ref err) => Some(&**err),
            CreationError::Window(ref err) => Some(err),
            _ => None
        }
    }
}

impl From<WindowCreationError> for CreationError {
    fn from(err: WindowCreationError) -> Self {
        CreationError::Window(err)
    }
}

/// Error that can happen when manipulating an OpenGL context.
#[derive(Debug)]
pub enum ContextError {
    /// General platform error.
    OsError(String),
    IoError(io::Error),
    ContextLost,
}

impl ContextError {
    fn to_string(&self) -> &str {
        use std::error::Error;
        match *self {
            ContextError::OsError(ref string) => string,
            ContextError::IoError(ref err) => err.description(),
            ContextError::ContextLost => "Context lost"
        }
    }
}

impl std::fmt::Display for ContextError {
    fn fmt(&self, formatter: &mut std::fmt::Formatter) -> Result<(), std::fmt::Error> {
        formatter.write_str(self.to_string())
    }
}

impl std::error::Error for ContextError {
    fn description(&self) -> &str {
        self.to_string()
    }
}

/// All APIs related to OpenGL that you can possibly get while using glutin.
#[derive(Debug, Clone, Copy, PartialEq, Eq)]
pub enum Api {
    /// The classical OpenGL. Available on Windows, Linux, OS/X.
    OpenGl,
    /// OpenGL embedded system. Available on Linux, Android.
    OpenGlEs,
    /// OpenGL for the web. Very similar to OpenGL ES.
    WebGl,
}

/// Describes the requested OpenGL context profiles.
#[derive(Debug, Clone, Copy, PartialEq, Eq)]
pub enum GlProfile {
    /// Include all the immediate more functions and definitions.
    Compatibility,
    /// Include all the future-compatible functions and definitions.
    Core,
}

/// Describes the OpenGL API and version that are being requested when a context is created.
#[derive(Debug, Copy, Clone)]
pub enum GlRequest {
    /// Request the latest version of the "best" API of this platform.
    ///
    /// On desktop, will try OpenGL.
    Latest,

    /// Request a specific version of a specific API.
    ///
    /// Example: `GlRequest::Specific(Api::OpenGl, (3, 3))`.
    Specific(Api, (u8, u8)),

    /// If OpenGL is available, create an OpenGL context with the specified `opengl_version`.
    /// Else if OpenGL ES or WebGL is available, create a context with the
    /// specified `opengles_version`.
    GlThenGles {
        /// The version to use for OpenGL.
        opengl_version: (u8, u8),
        /// The version to use for OpenGL ES.
        opengles_version: (u8, u8),
    },
}

impl GlRequest {
    /// Extract the desktop GL version, if any.
    pub fn to_gl_version(&self) -> Option<(u8, u8)> {
        match self {
            &GlRequest::Specific(Api::OpenGl, version) => Some(version),
            &GlRequest::GlThenGles { opengl_version: version, .. } => Some(version),
            _ => None,
        }
    }
}

/// The minimum core profile GL context. Useful for getting the minimum
/// required GL version while still running on OSX, which often forbids
/// the compatibility profile features.
pub static GL_CORE: GlRequest = GlRequest::Specific(Api::OpenGl, (3, 2));

/// Specifies the tolerance of the OpenGL context to faults. If you accept raw OpenGL commands
/// and/or raw shader code from an untrusted source, you should definitely care about this.
#[derive(Debug, Copy, Clone, PartialEq, Eq)]
pub enum Robustness {
    /// Not everything is checked. Your application can crash if you do something wrong with your
    /// shaders.
    NotRobust,

    /// The driver doesn't check anything. This option is very dangerous. Please know what you're
    /// doing before using it. See the `GL_KHR_no_error` extension.
    ///
    /// Since this option is purely an optimization, no error will be returned if the backend
    /// doesn't support it. Instead it will automatically fall back to `NotRobust`.
    NoError,

    /// Everything is checked to avoid any crash. The driver will attempt to avoid any problem,
    /// but if a problem occurs the behavior is implementation-defined. You are just guaranteed not
    /// to get a crash.
    RobustNoResetNotification,

    /// Same as `RobustNoResetNotification` but the context creation doesn't fail if it's not
    /// supported.
    TryRobustNoResetNotification,

    /// Everything is checked to avoid any crash. If a problem occurs, the context will enter a
    /// "context lost" state. It must then be recreated. For the moment, glutin doesn't provide a
    /// way to recreate a context with the same window :-/
    RobustLoseContextOnReset,

    /// Same as `RobustLoseContextOnReset` but the context creation doesn't fail if it's not
    /// supported.
    TryRobustLoseContextOnReset,
}

/// The behavior of the driver when you change the current context.
#[derive(Debug, Copy, Clone, PartialEq, Eq)]
pub enum ReleaseBehavior {
    /// Doesn't do anything. Most notably doesn't flush.
    None,

    /// Flushes the context that was previously current as if `glFlush` was called.
    Flush,
}

/// Describes a possible format. Unused.
#[allow(missing_docs)]
#[derive(Debug, Clone)]
pub struct PixelFormat {
    pub hardware_accelerated: bool,
    pub color_bits: u8,
    pub alpha_bits: u8,
    pub depth_bits: u8,
    pub stencil_bits: u8,
    pub stereoscopy: bool,
    pub double_buffer: bool,
    pub multisampling: Option<u16>,
    pub srgb: bool,
}

/// Describes how the backend should choose a pixel format.
// TODO: swap method? (swap, copy)
#[derive(Clone, Debug)]
pub struct PixelFormatRequirements {
    /// If true, only hardware-accelerated formats will be considered. If false, only software
    /// renderers. `None` means "don't care". Default is `Some(true)`.
    pub hardware_accelerated: Option<bool>,

    /// Minimum number of bits for the color buffer, excluding alpha. `None` means "don't care".
    /// The default is `Some(24)`.
    pub color_bits: Option<u8>,

    /// If true, the color buffer must be in a floating point format. Default is `false`.
    ///
    /// Using floating points allows you to write values outside of the `[0.0, 1.0]` range.
    pub float_color_buffer: bool,

    /// Minimum number of bits for the alpha in the color buffer. `None` means "don't care".
    /// The default is `Some(8)`.
    pub alpha_bits: Option<u8>,

    /// Minimum number of bits for the depth buffer. `None` means "don't care".
    /// The default value is `Some(24)`.
    pub depth_bits: Option<u8>,

    /// Minimum number of bits for the depth buffer. `None` means "don't care".
    /// The default value is `Some(8)`.
    pub stencil_bits: Option<u8>,

    /// If true, only double-buffered formats will be considered. If false, only single-buffer
    /// formats. `None` means "don't care". The default is `Some(true)`.
    pub double_buffer: Option<bool>,

    /// Contains the minimum number of samples per pixel in the color, depth and stencil buffers.
    /// `None` means "don't care". Default is `None`.
    /// A value of `Some(0)` indicates that multisampling must not be enabled.
    pub multisampling: Option<u16>,

    /// If true, only stereoscopic formats will be considered. If false, only non-stereoscopic
    /// formats. The default is `false`.
    pub stereoscopy: bool,

    /// If true, only sRGB-capable formats will be considered. If false, don't care.
    /// The default is `false`.
    pub srgb: bool,

    /// The behavior when changing the current context. Default is `Flush`.
    pub release_behavior: ReleaseBehavior,

    /// X11 only: set internally to insure a certain visual xid is used when
    /// choosing the fbconfig.
    pub(crate) x11_visual_xid: Option<std::os::raw::c_ulong>,
}

impl Default for PixelFormatRequirements {
    #[inline]
    fn default() -> PixelFormatRequirements {
        PixelFormatRequirements {
            hardware_accelerated: Some(true),
            color_bits: Some(24),
            float_color_buffer: false,
            alpha_bits: Some(8),
            depth_bits: Some(24),
            stencil_bits: Some(8),
            double_buffer: None,
            multisampling: None,
            stereoscopy: false,
            srgb: false,
            release_behavior: ReleaseBehavior::Flush,
            x11_visual_xid: None,
        }
    }
}

/// Attributes to use when creating an OpenGL context.
#[derive(Clone)]
pub struct GlAttributes<S> {
    /// An existing context with which some OpenGL objects get shared.
    ///
    /// The default is `None`.
    pub sharing: Option<S>,

    /// Version to try create. See `GlRequest` for more infos.
    ///
    /// The default is `Latest`.
    pub version: GlRequest,

    /// OpenGL profile to use.
    ///
    /// The default is `None`.
    pub profile: Option<GlProfile>,

    /// Whether to enable the `debug` flag of the context.
    ///
    /// Debug contexts are usually slower but give better error reporting.
    ///
    /// The default is `true` in debug mode and `false` in release mode.
    pub debug: bool,

    /// How the OpenGL context should detect errors.
    ///
    /// The default is `NotRobust` because this is what is typically expected when you create an
    /// OpenGL context. However for safety you should consider `TryRobustLoseContextOnReset`.
    pub robustness: Robustness,

    /// Whether to use vsync. If vsync is enabled, calling `swap_buffers` will block until the
    /// screen refreshes. This is typically used to prevent screen tearing.
    ///
    /// The default is `false`.
    pub vsync: bool,
}

impl<S> GlAttributes<S> {
    /// Turns the `sharing` parameter into another type by calling a closure.
    #[inline]
    pub fn map_sharing<F, T>(self, f: F) -> GlAttributes<T> where F: FnOnce(S) -> T {
        GlAttributes {
            sharing: self.sharing.map(f),
            version: self.version,
            profile: self.profile,
            debug: self.debug,
            robustness: self.robustness,
            vsync: self.vsync,
        }
    }
}

impl<S> Default for GlAttributes<S> {
    #[inline]
    fn default() -> GlAttributes<S> {
        GlAttributes {
            sharing: None,
            version: GlRequest::Latest,
            profile: None,
            debug: cfg!(debug_assertions),
            robustness: Robustness::NotRobust,
            vsync: false,
        }
    }
}<|MERGE_RESOLUTION|>--- conflicted
+++ resolved
@@ -163,7 +163,7 @@
 }
 
 impl Context {
-    /// Builds the given GL context
+    /// Builds the given GL context.
     ///
     /// Contexts made with the `shareable_with_windowed_contexts` flag set to
     /// `true` can be shared with:
@@ -173,28 +173,17 @@
     /// If the flag is set to `false` on the other hand, the context should only
     /// be shared with other contexts made with the flag set to `false`.
     ///
-    /// Some platforms only implement contexts which are shareable with
-    /// windowed contexts. If so, those platforms will fallback to making a
-    /// context with the `shareable_with_windowed_contexts` flag set to true.
-    ///
-    /// You are not guaranteed to receive an error if you share a context with an
-    /// other context which you're not permitted to share it with, as according
-    /// to:
-    ///  - the restrictions stated by us above; and
-    ///  - the restrictions imposed on you by the platform your application runs
-    ///  on. (Please refer to `README-SHARING.md`)
-    ///
-    /// Failing to follow all the context sharing restrictions imposed on you
-    /// may result in unsafe behavior.
-    ///
-    /// This safe variant of `new_shared` will panic if you try to share it with
-    /// an existing context.
+    /// Some platforms only implement contexts that are shareable with windowed
+    /// contexts. On those platforms, the `shareable_with_windowed_contexts`
+    /// flag will be ignored and always behave as if it were set to `true`.
     ///
     /// One notable limitation of the Wayland backend when it comes to shared
     /// contexts is that both contexts must use the same events loop.
     ///
-    /// Errors should be very rare and only occur in case of permission denied,
-    /// incompatible system, out of memory, etc.
+    /// Errors can occur if the OpenGL context could not be created. This
+    /// generally happens because the underlying platform doesn't support a
+    /// requested feature, or if one of the sharing restrictions above wasn't
+    /// abided by.
     pub fn new(
         el: &winit::EventsLoop,
         context_builder: ContextBuilder,
@@ -202,56 +191,11 @@
     ) -> Result<Self, CreationError>
     {
         let ContextBuilder { pf_reqs, gl_attr } = context_builder;
-        let gl_attr = gl_attr.map_sharing(|_ctxt| panic!("Context sharing is not allowed when using `new()`. Please instead use `new_shared()`."));
-        
-        // Not all platforms support context sharing yet, when they do, their 
-        // `new.*` functions should be marked unsafe.
-        #[allow(unused_unsafe)] 
+        #[allow(unused_unsafe)]
         unsafe {
             platform::Context::new_context(el, &pf_reqs, &gl_attr, shareable_with_windowed_contexts)
                 .map(|context| Context { context })
         }
-    }
-
-    /// Builds the given GL context
-    ///
-    /// Contexts made with the `shareable_with_windowed_contexts` flag set to
-    /// `true` can be shared with:
-    ///  - contexts made with that flag set to `true`; and
-    ///  - contexts made when creating a `GlWindow` or `GlSeparatedContext`.
-    ///
-    /// If the flag is set to `false` on the other hand, the context should only
-    /// be shared with other contexts made with the flag set to `false`.
-    ///
-    /// Some platforms only implement contexts which are shareable with
-    /// windowed contexts. If so, those platforms will fallback to making a
-    /// context with the `shareable_with_windowed_contexts` flag set to true.
-    ///
-    /// You are not guaranteed to receive an error if you share a context with an
-    /// other context which you're not permitted to share it with, as according
-    /// to:
-    ///  - the restrictions stated by us above; and
-    ///  - the restrictions imposed on you by the platform your application runs
-    ///  on. (Please refer to `README-SHARING.md`)
-    ///
-    /// Failing to follow all the context sharing restrictions imposed on you
-    /// may result in unsafe behavior.
-    ///
-    /// One notable limitation of the Wayland backend when it comes to shared
-    /// contexts is that both contexts must use the same events loop.
-    ///
-    /// Errors should be very rare and only occur in case of permission denied,
-    /// incompatible system, out of memory, etc.
-    pub unsafe fn new_shared(
-        el: &winit::EventsLoop,
-        context_builder: ContextBuilder,
-        shareable_with_windowed_contexts: bool,
-    ) -> Result<Self, CreationError>
-    {
-        let ContextBuilder { pf_reqs, gl_attr } = context_builder;
-        let gl_attr = gl_attr.map_sharing(|ctxt| &ctxt.context);
-        platform::Context::new_context(el, &pf_reqs, &gl_attr, shareable_with_windowed_contexts)
-            .map(|context| Context { context })
     }
 }
 
@@ -290,199 +234,18 @@
     window: Window,
 }
 
-<<<<<<< HEAD
-=======
-impl<'a> ContextBuilder<'a> {
-    /// Initializes a new `ContextBuilder` with default values.
-    pub fn new() -> Self {
-        ContextBuilder {
-            pf_reqs: std::default::Default::default(),
-            gl_attr: std::default::Default::default(),
-        }
-    }
-
-    /// Sets how the backend should choose the OpenGL API and version.
-    #[inline]
-    pub fn with_gl(mut self, request: GlRequest) -> Self {
-        self.gl_attr.version = request;
-        self
-    }
-
-    /// Sets the desired OpenGL context profile.
-    #[inline]
-    pub fn with_gl_profile(mut self, profile: GlProfile) -> Self {
-        self.gl_attr.profile = Some(profile);
-        self
-    }
-
-    /// Sets the *debug* flag for the OpenGL context.
-    ///
-    /// The default value for this flag is `cfg!(debug_assertions)`, which means that it's enabled
-    /// when you run `cargo build` and disabled when you run `cargo build --release`.
-    #[inline]
-    pub fn with_gl_debug_flag(mut self, flag: bool) -> Self {
-        self.gl_attr.debug = flag;
-        self
-    }
-
-    /// Sets the robustness of the OpenGL context. See the docs of `Robustness`.
-    #[inline]
-    pub fn with_gl_robustness(mut self, robustness: Robustness) -> Self {
-        self.gl_attr.robustness = robustness;
-        self
-    }
-
-    /// Requests that the window has vsync enabled.
-    ///
-    /// By default, vsync is not enabled.
-    #[inline]
-    pub fn with_vsync(mut self, vsync: bool) -> Self {
-        self.gl_attr.vsync = vsync;
-        self
-    }
-
-    /// Share the display lists with the given `Context`.
-    #[inline]
-    pub fn with_shared_lists(mut self, other: &'a Context) -> Self {
-        self.gl_attr.sharing = Some(other);
-        self
-    }
-
-    /// Sets the multisampling level to request. A value of `0` indicates that multisampling must
-    /// not be enabled.
-    ///
-    /// # Panic
-    ///
-    /// Will panic if `samples` is not a power of two.
-    #[inline]
-    pub fn with_multisampling(mut self, samples: u16) -> Self {
-        self.pf_reqs.multisampling = match samples {
-            0 => None,
-            _ => {
-                assert!(samples.is_power_of_two());
-                Some(samples)
-            }
-        };
-        self
-    }
-
-    /// Sets the number of bits in the depth buffer.
-    #[inline]
-    pub fn with_depth_buffer(mut self, bits: u8) -> Self {
-        self.pf_reqs.depth_bits = Some(bits);
-        self
-    }
-
-    /// Sets the number of bits in the stencil buffer.
-    #[inline]
-    pub fn with_stencil_buffer(mut self, bits: u8) -> Self {
-        self.pf_reqs.stencil_bits = Some(bits);
-        self
-    }
-
-    /// Sets the number of bits in the color buffer.
-    #[inline]
-    pub fn with_pixel_format(mut self, color_bits: u8, alpha_bits: u8) -> Self {
-        self.pf_reqs.color_bits = Some(color_bits);
-        self.pf_reqs.alpha_bits = Some(alpha_bits);
-        self
-    }
-
-    /// Request the backend to be stereoscopic.
-    #[inline]
-    pub fn with_stereoscopy(mut self) -> Self {
-        self.pf_reqs.stereoscopy = true;
-        self
-    }
-
-    /// Sets whether sRGB should be enabled on the window.
-    ///
-    /// The default value is `false`.
-    #[inline]
-    pub fn with_srgb(mut self, srgb_enabled: bool) -> Self {
-        self.pf_reqs.srgb = srgb_enabled;
-        self
-    }
-
-    /// Sets whether double buffering should be enabled.
-    ///
-    /// The default value is `None`.
-    ///
-    /// ## Platform-specific
-    ///
-    /// This option will be taken into account on the following platforms:
-    ///
-    ///   * MacOS
-    ///   * Linux using GLX with X
-    ///   * Windows using WGL
-    ///
-    #[inline]
-    pub fn with_double_buffer(mut self, double_buffer: Option<bool>) -> Self {
-        self.pf_reqs.double_buffer = double_buffer;
-        self
-    }
-
-    /// Sets whether hardware acceleration is required.
-    ///
-    /// The default value is `Some(true)`
-    ///
-    /// ## Platform-specific
-    ///
-    /// This option will be taken into account on the following platforms:
-    ///
-    ///   * MacOS
-    ///   * Linux using EGL with either X or Wayland
-    ///   * Windows using EGL or WGL
-    ///   * Android using EGL
-    ///
-    #[inline]
-    pub fn with_hardware_acceleration(mut self, acceleration: Option<bool>) -> Self {
-        self.pf_reqs.hardware_accelerated = acceleration;
-        self
-    }
-
-    /// Builds the context as a headless context.
-    pub fn build(self, el: &EventsLoop, shareable_with_windowed_contexts: bool) -> Result<Context, CreationError> {
-        Context::new(el, self, shareable_with_windowed_contexts)
-    }
-}
-
->>>>>>> cf90b885
 impl GlWindow {
     /// Builds the given window along with the associated GL context, returning
     /// the pair as a `GlWindow`.
     ///
-<<<<<<< HEAD
-    /// The context made can be shared with:
-    ///  - headless contexts made with the `shareable_with_windowed_contexts`
-    ///  flag set to `true`; and
-    ///  - contexts made when creating a `GlWindow` or `GlSeparatedContext`.
-    ///
-    /// You are not guaranteed to receive an error if you share a context with an
-    /// other context which you're not permitted to share it with, as according
-    /// to:
-    ///  - the restrictions stated by us above; and
-    ///  - the restrictions imposed on you by the platform your application runs
-    ///  on. (Please refer to `README-SHARING.md`)
-    ///
-    /// Failing to follow all the context sharing restrictions imposed on you
-    /// may result in unsafe behavior.
-    ///
-    /// This safe variant of `new_shared` will panic if you try to share it with
-    /// an existing context.
-    ///
     /// One notable limitation of the Wayland backend when it comes to shared
     /// contexts is that both contexts must use the same events loop.
     ///
-    /// Errors should be very rare and only occur in case of permission denied,
-    /// incompatible system out of memory, etc.
-=======
     /// Errors can occur in two scenarios:
-    ///  - If the window could not be created (via permission denied, incompatible system, out of
-    ///    memory, etc.). This should be very rare.
-    ///  - If the OpenGL context could not be created. This generally happens because the underlying
-    ///    platform doesn't support a requested feature.
->>>>>>> cf90b885
+    ///  - If the window could not be created (via permission denied,
+    ///  incompatible system, out of memory, etc.). This should be very rare.
+    ///  - If the OpenGL context could not be created. This generally happens
+    ///  because the underlying platform doesn't support a requested feature.
     pub fn new(
         window_builder: WindowBuilder,
         context_builder: ContextBuilder,
@@ -490,15 +253,7 @@
     ) -> Result<Self, CreationError>
     {
         let ContextBuilder { pf_reqs, gl_attr } = context_builder;
-<<<<<<< HEAD
-        let gl_attr = gl_attr.map_sharing(|_ctxt| panic!("Context sharing is not allowed when using `new()`. Please instead use `new_shared()`."));
-=======
         let gl_attr = gl_attr.map_sharing(|ctxt| &ctxt.context);
-
-        // Not all platforms support context sharing yet, when they do, their
-        // `new.*` functions should be marked unsafe.
-        #[allow(unused_unsafe)]
->>>>>>> cf90b885
         unsafe {
             platform::Context::new(window_builder, events_loop, &pf_reqs, &gl_attr)
                 .map(|(window, context)| GlWindow {
@@ -508,14 +263,93 @@
         }
     }
 
-<<<<<<< HEAD
-    /// Builds the given window along with the associated GL context, returning
-    /// the pair as a `GlWindow`.
-    ///
-    /// The context made can be shared with:
-    ///  - headless contexts made with the `shareable_with_windowed_contexts`
-    ///  flag set to `true`; and
+    /// Borrow the inner `Window`.
+    pub fn window(&self) -> &Window {
+        &self.window
+    }
+
+    /// Borrow the inner GL `Context`.
+    pub fn context(&self) -> &Context {
+        &self.context
+    }
+
+    /// Swaps the buffers in case of double or triple buffering.
+    ///
+    /// You should call this function every time you have finished rendering, or the image may not
+    /// be displayed on the screen.
+    ///
+    /// **Warning**: if you enabled vsync, this function will block until the next time the screen
+    /// is refreshed. However drivers can choose to override your vsync settings, which means that
+    /// you can't know in advance whether `swap_buffers` will block or not.
+    pub fn swap_buffers(&self) -> Result<(), ContextError> {
+        self.context.context.swap_buffers()
+    }
+
+    /// Returns the pixel format of the main framebuffer of the context.
+    pub fn get_pixel_format(&self) -> PixelFormat {
+        self.context.context.get_pixel_format()
+    }
+
+    /// Resize the context.
+    ///
+    /// Some platforms (macOS, Wayland) require being manually updated when their window or
+    /// surface is resized.
+    ///
+    /// The easiest way of doing this is to take every `Resized` window event that
+    /// is received with a `LogicalSize` and convert it to a `PhysicalSize` and
+    /// pass it into this function.
+    pub fn resize(&self, size: dpi::PhysicalSize) {
+        let (width, height) = size.into();
+        self.context.context.resize(width, height);
+    }
+}
+
+impl GlContext for GlWindow {
+    unsafe fn make_current(&self) -> Result<(), ContextError> {
+        self.context.make_current()
+    }
+
+    fn is_current(&self) -> bool {
+        self.context.is_current()
+    }
+
+    fn get_proc_address(&self, addr: &str) -> *const () {
+        self.context.get_proc_address(addr)
+    }
+
+    fn get_api(&self) -> Api {
+        self.context.get_api()
+    }
+}
+
+impl std::ops::Deref for GlWindow {
+    type Target = Window;
+    fn deref(&self) -> &Self::Target {
+        &self.window
+    }
+}
+
+/// Represents an OpenGL context which has been associated with an existing
+/// window.
+pub struct GlSeparatedContext {
+    context: Context,
+}
+
+impl GlSeparatedContext {
+    /// Builds the GL context using the passed `Window`, returning the context
+    /// as a `GlSeparatedContext`.
+    ///
+    /// Contexts made with the `shareable_with_windowed_contexts` flag set to
+    /// `true` can be shared with:
+    ///  - contexts made with that flag set to `true`; and
     ///  - contexts made when creating a `GlWindow` or `GlSeparatedContext`.
+    ///
+    /// If the flag is set to `false` on the other hand, the context should only
+    /// be shared with other contexts made with the flag set to `false`.
+    ///
+    /// Some platforms only implement contexts which are shareable with
+    /// windowed contexts. If so, those platforms will fallback to making a
+    /// context with the `shareable_with_windowed_contexts` flag set to true.
     ///
     /// You are not guaranteed to receive an error if you share a context with an
     /// other context which you're not permitted to share it with, as according
@@ -527,149 +361,14 @@
     /// Failing to follow all the context sharing restrictions imposed on you
     /// may result in unsafe behavior.
     ///
+    /// This safe variant of `new_shared` will panic if you try to share it with
+    /// an existing context.
+    ///
     /// One notable limitation of the Wayland backend when it comes to shared
     /// contexts is that both contexts must use the same events loop.
     ///
     /// Errors should be very rare and only occur in case of permission denied,
     /// incompatible system out of memory, etc.
-    pub unsafe fn new_shared(
-        window_builder: WindowBuilder,
-        context_builder: ContextBuilder,
-        events_loop: &EventsLoop,
-    ) -> Result<Self, CreationError>
-    {
-        let ContextBuilder { pf_reqs, gl_attr } = context_builder;
-        let gl_attr = gl_attr.map_sharing(|ctxt| &ctxt.context);
-        platform::Context::new(window_builder, events_loop, &pf_reqs, &gl_attr)
-            .map(|(window, context)| GlWindow {
-                window,
-                context: Context { context },
-            })
-    }
-
-=======
->>>>>>> cf90b885
-    /// Borrow the inner `Window`.
-    pub fn window(&self) -> &Window {
-        &self.window
-    }
-
-    /// Borrow the inner GL `Context`.
-    pub fn context(&self) -> &Context {
-        &self.context
-    }
-
-    /// Swaps the buffers in case of double or triple buffering.
-    ///
-    /// You should call this function every time you have finished rendering, or the image may not
-    /// be displayed on the screen.
-    ///
-    /// **Warning**: if you enabled vsync, this function will block until the next time the screen
-    /// is refreshed. However drivers can choose to override your vsync settings, which means that
-    /// you can't know in advance whether `swap_buffers` will block or not.
-    pub fn swap_buffers(&self) -> Result<(), ContextError> {
-        self.context.context.swap_buffers()
-    }
-
-    /// Returns the pixel format of the main framebuffer of the context.
-    pub fn get_pixel_format(&self) -> PixelFormat {
-        self.context.context.get_pixel_format()
-    }
-
-    /// Resize the context.
-    ///
-    /// Some platforms (macOS, Wayland) require being manually updated when their window or
-    /// surface is resized.
-    ///
-    /// The easiest way of doing this is to take every `Resized` window event that
-    /// is received with a `LogicalSize` and convert it to a `PhysicalSize` and
-    /// pass it into this function.
-    pub fn resize(&self, size: dpi::PhysicalSize) {
-        let (width, height) = size.into();
-        self.context.context.resize(width, height);
-    }
-}
-
-impl GlContext for GlWindow {
-    unsafe fn make_current(&self) -> Result<(), ContextError> {
-        self.context.make_current()
-    }
-
-    fn is_current(&self) -> bool {
-        self.context.is_current()
-    }
-
-    fn get_proc_address(&self, addr: &str) -> *const () {
-        self.context.get_proc_address(addr)
-    }
-
-    fn get_api(&self) -> Api {
-        self.context.get_api()
-    }
-}
-
-<<<<<<< HEAD
-impl std::ops::Deref for GlWindow {
-    type Target = Window;
-    fn deref(&self) -> &Self::Target {
-        &self.window
-    }
-}
-
-/// Represents an OpenGL context which has been associated with an existing
-/// window.
-pub struct GlSeparatedContext {
-    context: Context,
-}
-
-impl GlSeparatedContext {
-    /// Builds the GL context using the passed `Window`, returning the context
-    /// as a `GlSeparatedContext`.
-=======
-impl Context {
-    /// Builds the given GL context.
->>>>>>> cf90b885
-    ///
-    /// Contexts made with the `shareable_with_windowed_contexts` flag set to
-    /// `true` can be shared with:
-    ///  - contexts made with that flag set to `true`; and
-    ///  - contexts made when creating a `GlWindow` or `GlSeparatedContext`.
-    ///
-    /// If the flag is set to `false` on the other hand, the context should only
-    /// be shared with other contexts made with the flag set to `false`.
-    ///
-<<<<<<< HEAD
-    /// Some platforms only implement contexts which are shareable with
-    /// windowed contexts. If so, those platforms will fallback to making a
-    /// context with the `shareable_with_windowed_contexts` flag set to true.
-    ///
-    /// You are not guaranteed to receive an error if you share a context with an
-    /// other context which you're not permitted to share it with, as according
-    /// to:
-    ///  - the restrictions stated by us above; and
-    ///  - the restrictions imposed on you by the platform your application runs
-    ///  on. (Please refer to `README-SHARING.md`)
-    ///
-    /// Failing to follow all the context sharing restrictions imposed on you
-    /// may result in unsafe behavior.
-    ///
-    /// This safe variant of `new_shared` will panic if you try to share it with
-    /// an existing context.
-    ///
-    /// One notable limitation of the Wayland backend when it comes to shared
-    /// contexts is that both contexts must use the same events loop.
-    ///
-    /// Errors should be very rare and only occur in case of permission denied,
-    /// incompatible system out of memory, etc.
-=======
-    /// Some platforms only implement contexts that are shareable with windowed contexts. On those
-    /// platforms, the `shareable_with_windowed_contexts` flag will be ignored and always behave as
-    /// if it were set to `true`.
-    ///
-    /// Errors can occur if the OpenGL context could not be created. This generally happens because
-    /// the underlying platform doesn't support a requested feature, or if one of the sharing
-    /// restrictions above wasn't abided by.
->>>>>>> cf90b885
     pub fn new(
         window: &Window,
         context_builder: ContextBuilder,
@@ -677,8 +376,11 @@
     ) -> Result<Self, CreationError>
     {
         let ContextBuilder { pf_reqs, gl_attr } = context_builder;
-        let gl_attr = gl_attr.map_sharing(|ctxt| &ctxt.context);
-
+        let gl_attr = gl_attr.map_sharing(|_ctxt| panic!("Context sharing is not allowed when using `new()`. Please instead use `new_shared()`."));
+
+        // Not all platforms support context sharing yet, when they do, their
+        // `new.*` functions should be marked unsafe.
+        #[allow(unused_unsafe)]
         unsafe {
             platform::Context::new_separate(window, events_loop, &pf_reqs, &gl_attr)
                 .map(|context| GlSeparatedContext {
@@ -686,7 +388,6 @@
                 })
         }
     }
-<<<<<<< HEAD
 
     /// Builds the GL context using the passed `Window`, returning the context
     /// as a `GlSeparatedContext`.
@@ -766,8 +467,6 @@
         let (width, height) = size.into();
         self.context.context.resize(width, height);
     }
-=======
->>>>>>> cf90b885
 }
 
 impl GlContext for GlSeparatedContext {
@@ -950,6 +649,11 @@
     pub fn with_hardware_acceleration(mut self, acceleration: Option<bool>) -> Self {
         self.pf_reqs.hardware_accelerated = acceleration;
         self
+    }
+
+    /// Builds the context as a headless context.
+    pub fn build(self, el: &EventsLoop, shareable_with_windowed_contexts: bool) -> Result<Context, CreationError> {
+        Context::new(el, self, shareable_with_windowed_contexts)
     }
 }
 
