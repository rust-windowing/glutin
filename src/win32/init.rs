--- conflicted
+++ resolved
@@ -7,11 +7,7 @@
 
 use std::cell::RefCell;
 use std::rc::Rc;
-<<<<<<< HEAD
-use std::sync::mpsc::{Sender, channel};
-=======
 use std::sync::mpsc::{Sender, Receiver, channel};
->>>>>>> 0937d809
 
 use libc;
 use super::gl;
@@ -227,20 +223,13 @@
 
             // loading the extra WGL functions
             let extra_functions = gl::wgl_extra::Wgl::load_with(|addr| {
+                    use std::c_str::ToCStr;
                 use libc;
                 use std::c_str::ToCStr;
 
                 unsafe {
-<<<<<<< HEAD
-                    use std::c_str::ToCStr;
-                    addr.with_c_str(|s| {
-                        use libc;
-                        gl::wgl::GetProcAddress(s) as *const libc::c_void
-                    })
-=======
                     let addr = addr.to_c_str();
                     gl::wgl::GetProcAddress(addr.as_ptr()) as *const libc::c_void
->>>>>>> 0937d809
                 }
             });
 
