--- conflicted
+++ resolved
@@ -223,11 +223,7 @@
     /// See the docs in the crate root file.
     // TODO: return iterator
     pub fn wait_events(&self) -> RingBuf<Event> {
-<<<<<<< HEAD
-        match self.events_receiver.try_recv() {
-=======
         match self.events_receiver.recv() {
->>>>>>> 0937d809
             Ok(ev) => {
                 // if the received event is `Closed`, setting `is_closed` to true
                 match ev {
