#[cfg(feature = "headless")]
pub use self::headless::HeadlessContext;

use {CreationError, Event, MouseCursor};
use CreationError::OsError;
use libc;

use BuilderAttribs;

use cocoa::base::{id, NSUInteger, nil, objc_allocateClassPair, class, objc_registerClassPair};
use cocoa::base::{selector, msg_send, class_addMethod, class_addIvar};
use cocoa::base::{object_setInstanceVariable, object_getInstanceVariable};
use cocoa::appkit;
use cocoa::appkit::*;

use core_foundation::base::TCFType;
use core_foundation::string::CFString;
use core_foundation::bundle::{CFBundleGetBundleWithIdentifier, CFBundleGetFunctionPointerForName};

use std::cell::Cell;
use std::ffi::{CString, c_str_to_bytes};
use std::mem;
use std::ptr;
use std::collections::RingBuf;
use std::str::FromStr;
use std::str::from_utf8;
use std::ascii::AsciiExt;

use events::Event::{MouseInput, MouseMoved, ReceivedCharacter, KeyboardInput, MouseWheel};
use events::ElementState::{Pressed, Released};
use events::MouseButton::{LeftMouseButton, RightMouseButton};
use events;

pub use self::monitor::{MonitorID, get_available_monitors, get_primary_monitor};

mod monitor;
mod event;

#[cfg(feature = "headless")]
mod headless;

static mut shift_pressed: bool = false;
static mut ctrl_pressed: bool = false;
static mut win_pressed: bool = false;
static mut alt_pressed: bool = false;

static DELEGATE_NAME: &'static [u8] = b"glutin_window_delegate\0";
static DELEGATE_STATE_IVAR: &'static [u8] = b"glutin_state";

struct DelegateState<'a> {
    is_closed: bool,
    context: id,
    view: id,
<<<<<<< HEAD
    window: id,
    handler: Option<fn(uint, uint)>,
=======
    handler: Option<fn(u32, u32)>,
>>>>>>> 2cabfdd3
}

pub struct Window {
    view: id,
    window: id,
    context: id,
    delegate: id,
    resize: Option<fn(u32, u32)>,

    is_closed: Cell<bool>,
}

#[cfg(feature = "window")]
impl Window {
    pub fn new(builder: BuilderAttribs) -> Result<Window, CreationError> {
        if builder.sharing.is_some() {
            unimplemented!()
        }

        Window::new_impl(builder.dimensions, builder.title.as_slice(), builder.monitor, builder.vsync, builder.visible)
    }
}

#[cfg(feature = "window")]
unsafe impl Send for Window {}
#[cfg(feature = "window")]
unsafe impl Sync for Window {}

#[cfg(feature = "window")]
#[derive(Clone)]
pub struct WindowProxy;

impl WindowProxy {
    pub fn wakeup_event_loop(&self) {
        unsafe {
            let pool = NSAutoreleasePool::new(nil);
            let event =
                NSEvent::otherEventWithType_location_modifierFlags_timestamp_windowNumber_context_subtype_data1_data2(
                nil,
                NSApplicationDefined,
                NSPoint::new(0.0, 0.0),
                0,
                0.0,
                0,
                ptr::null_mut(),
                0,
                0,
                0);
            NSApp().postEvent_atStart_(event, true);
            pool.drain();
        }
    }
}

extern fn window_should_close(this: id, _: id) -> id {
    unsafe {
        let mut stored_value = ptr::null_mut();
        object_getInstanceVariable(this, DELEGATE_STATE_IVAR.as_ptr() as *const i8, &mut stored_value);
        let state = stored_value as *mut DelegateState;

        (*state).is_closed = true;
    }
    0
}

extern fn window_did_resize(this: id, _: id) -> id {
    unsafe {
        let mut stored_value = ptr::null_mut();
        object_getInstanceVariable(this, DELEGATE_STATE_IVAR.as_ptr() as *const i8, &mut stored_value);
        let state = &mut *(stored_value as *mut DelegateState);

        let _: id = msg_send()(state.context, selector("update"));

        match state.handler {
            Some(handler) => {
                let rect = NSView::frame(state.view);
<<<<<<< HEAD
                let scale_factor = state.window.backingScaleFactor() as uint;
                (handler)(scale_factor * rect.size.width as uint, scale_factor * rect.size.height as uint);
=======
                (handler)(rect.size.width as u32, rect.size.height as u32);
>>>>>>> 2cabfdd3
            }
            None => {}
        }
    }
    0
}

impl Window {
<<<<<<< HEAD
    fn new_impl(dimensions: Option<(uint, uint)>, title: &str, monitor: Option<MonitorID>,
=======
    fn new_impl(dimensions: Option<(u32, u32)>, title: &str, monitor: Option<MonitorID>,
>>>>>>> 2cabfdd3
                vsync: bool, visible: bool) -> Result<Window, CreationError> {
        let app = match Window::create_app() {
            Some(app) => app,
            None      => { return Err(OsError(format!("Couldn't create NSApplication"))); },
        };
        let window = match Window::create_window(dimensions.unwrap_or((800, 600)), title, monitor) {
            Some(window) => window,
            None         => { return Err(OsError(format!("Couldn't create NSWindow"))); },
        };
        let view = match Window::create_view(window) {
            Some(view) => view,
            None       => { return Err(OsError(format!("Couldn't create NSView"))); },
        };

        let context = match Window::create_context(view, vsync) {
            Some(context) => context,
            None          => { return Err(OsError(format!("Couldn't create OpenGL context"))); },
        };

        unsafe {
            app.activateIgnoringOtherApps_(true);
            if visible {
                window.makeKeyAndOrderFront_(nil);
            } else {
                window.makeKeyWindow();
            }
        }

        // Set up the window delegate to receive events
        let ptr_size = mem::size_of::<libc::intptr_t>() as u64;
        let ns_object = class("NSObject");

        let delegate = unsafe {
            // Create a delegate class, add callback methods and store InternalState as user data.
            let delegate = objc_allocateClassPair(ns_object, DELEGATE_NAME.as_ptr() as *const i8, 0);
            class_addMethod(delegate, selector("windowShouldClose:"), window_should_close, CString::from_slice("B@:@".as_bytes()).as_ptr());
            class_addMethod(delegate, selector("windowDidResize:"), window_did_resize, CString::from_slice("V@:@".as_bytes()).as_ptr());
            class_addIvar(delegate, DELEGATE_STATE_IVAR.as_ptr() as *const i8, ptr_size, 3, CString::from_slice("?".as_bytes()).as_ptr());
            objc_registerClassPair(delegate);

            let del_obj = msg_send()(delegate, selector("alloc"));
            let del_obj: id = msg_send()(del_obj, selector("init"));
            let _: id = msg_send()(window, selector("setDelegate:"), del_obj);
            del_obj
        };

        let window = Window {
            view: view,
            window: window,
            context: context,
            delegate: delegate,
            resize: None,

            is_closed: Cell::new(false),
        };

        Ok(window)
    }

    fn create_app() -> Option<id> {
        unsafe {
            let app = NSApp();
            if app == nil {
                None
            } else {
                app.setActivationPolicy_(NSApplicationActivationPolicyRegular);
                app.finishLaunching();
                Some(app)
            }
        }
    }

    fn create_window(dimensions: (u32, u32), title: &str, monitor: Option<MonitorID>) -> Option<id> {
        unsafe {
            let scr_frame = match monitor {
                Some(_) => {
                    let screen = NSScreen::mainScreen(nil);
                    NSScreen::frame(screen)
                }
                None    => {
                    let (width, height) = dimensions;
                    NSRect::new(NSPoint::new(0., 0.), NSSize::new(width as f64, height as f64))
                }
            };

             let masks = match monitor {
                Some(_) => NSBorderlessWindowMask as NSUInteger,
                None    => NSTitledWindowMask as NSUInteger |
                           NSClosableWindowMask as NSUInteger |
                           NSMiniaturizableWindowMask as NSUInteger |
                           NSResizableWindowMask as NSUInteger,
            };

            let window = NSWindow::alloc(nil).initWithContentRect_styleMask_backing_defer_(
                scr_frame,
                masks,
                NSBackingStoreBuffered,
                false,
            );

            if window == nil {
                None
            } else {
                let title = NSString::alloc(nil).init_str(title);
                window.setTitle_(title);
                window.setAcceptsMouseMovedEvents_(true);
                if monitor.is_some() {
                    window.setLevel_(NSMainMenuWindowLevel as i64 + 1);
                }
                else {
                    window.center();
                }
                Some(window)
            }
        }
    }

    fn create_view(window: id) -> Option<id> {
        unsafe {
            let view = NSView::alloc(nil).init();
            if view == nil {
                None
            } else {
                view.setWantsBestResolutionOpenGLSurface_(true);
                window.setContentView_(view);
                Some(view)
            }
        }
    }

    fn create_context(view: id, vsync: bool) -> Option<id> {
        unsafe {
            let attributes = [
                NSOpenGLPFADoubleBuffer as u32,
                NSOpenGLPFAClosestPolicy as u32,
                NSOpenGLPFAColorSize as u32, 24,
                NSOpenGLPFAAlphaSize as u32, 8,
                NSOpenGLPFADepthSize as u32, 24,
                NSOpenGLPFAStencilSize as u32, 8,
                0
            ];

            let pixelformat = NSOpenGLPixelFormat::alloc(nil).initWithAttributes_(&attributes);
            if pixelformat == nil {
                return None;
            }

            let context = NSOpenGLContext::alloc(nil).initWithFormat_shareContext_(pixelformat, nil);
            if context == nil {
                None
            } else {
                context.setView_(view);
                if vsync {
                    let value = 1;
                    context.setValues_forParameter_(&value, NSOpenGLContextParameter::NSOpenGLCPSwapInterval);
                }
                Some(context)
            }
        }
    }

    pub fn is_closed(&self) -> bool {
        self.is_closed.get()
    }

    pub fn set_title(&self, title: &str) {
        unsafe {
            let title = NSString::alloc(nil).init_str(title);
            self.window.setTitle_(title);
        }
    }

    pub fn show(&self) {
    }

    pub fn hide(&self) {
    }

    pub fn get_position(&self) -> Option<(i32, i32)> {
        unimplemented!()
    }

    pub fn set_position(&self, _x: i32, _y: i32) {
        unimplemented!()
    }

    pub fn get_inner_size(&self) -> Option<(u32, u32)> {
        let rect = unsafe { NSView::frame(self.view) };
        Some((rect.size.width as u32, rect.size.height as u32))
    }

    pub fn get_outer_size(&self) -> Option<(u32, u32)> {
        unimplemented!()
    }

    pub fn set_inner_size(&self, _x: u32, _y: u32) {
        unimplemented!()
    }

    pub fn create_window_proxy(&self) -> WindowProxy {
        WindowProxy
    }

    pub fn poll_events(&self) -> RingBuf<Event> {
        let mut events = RingBuf::new();

        loop {
            unsafe {
                let event = NSApp().nextEventMatchingMask_untilDate_inMode_dequeue_(
                    NSAnyEventMask as u64,
                    NSDate::distantPast(nil),
                    NSDefaultRunLoopMode,
                    true);
                if event == nil { break; }
                {
                    // Create a temporary structure with state that delegates called internally
                    // by sendEvent can read and modify. When that returns, update window state.
                    // This allows the synchronous resize loop to continue issuing callbacks
                    // to the user application, by passing handler through to the delegate state.
                    let mut ds = DelegateState {
                        is_closed: self.is_closed.get(),
                        context: self.context,
                        window: self.window,
                        view: self.view,
                        handler: self.resize,
                    };
                    object_setInstanceVariable(self.delegate,
                        DELEGATE_STATE_IVAR.as_ptr() as *const i8,
                        &mut ds as *mut DelegateState as *mut libc::c_void);
                    NSApp().sendEvent_(event);
                    object_setInstanceVariable(self.delegate,
                        DELEGATE_STATE_IVAR.as_ptr() as *const i8,
                        ptr::null_mut());
                    self.is_closed.set(ds.is_closed);
}

                match event.get_type() {
                    NSLeftMouseDown         => { events.push_back(MouseInput(Pressed, LeftMouseButton)); },
                    NSLeftMouseUp           => { events.push_back(MouseInput(Released, LeftMouseButton)); },
                    NSRightMouseDown        => { events.push_back(MouseInput(Pressed, RightMouseButton)); },
                    NSRightMouseUp          => { events.push_back(MouseInput(Released, RightMouseButton)); },
                    NSMouseMoved            => {
                        let window_point = event.locationInWindow();
<<<<<<< HEAD
                        let window: id = msg_send()(event, selector("window"));
                        let view_point = if window == 0 {
                            let window_rect = self.window.convertRectFromScreen_(NSRect::new(window_point, NSSize::new(0.0, 0.0)));
                            self.view.convertPoint_fromView_(window_rect.origin, nil)
                        } else {
                            self.view.convertPoint_fromView_(window_point, nil)
                        };
                        let view_rect = NSView::frame(self.view);
                        let scale_factor = self.hidpi_factor() as int;
                        events.push(MouseMoved((scale_factor * view_point.x as int, scale_factor * (view_rect.size.height - view_point.y) as int)));
=======
                        let view_point = self.view.convertPoint_fromView_(window_point, nil);
                        events.push_back(MouseMoved((view_point.x as i32, view_point.y as i32)));
>>>>>>> 2cabfdd3
                    },
                    NSKeyDown               => {
                        let received_c_str = event.characters().UTF8String();
                        let received_str = CString::from_slice(c_str_to_bytes(&received_c_str));
                        for received_char in from_utf8(received_str.as_bytes()).unwrap().chars() {
                            if received_char.is_ascii() {
                                events.push_back(ReceivedCharacter(received_char));
                            }
                        }

                        let vkey =  event::vkeycode_to_element(event.keycode());
                        events.push_back(KeyboardInput(Pressed, event.keycode() as u8, vkey));
                    },
                    NSKeyUp                 => {
                        let vkey =  event::vkeycode_to_element(event.keycode());
                        events.push_back(KeyboardInput(Released, event.keycode() as u8, vkey));
                    },
                    NSFlagsChanged          => {
                        let shift_modifier = Window::modifier_event(event, appkit::NSShiftKeyMask as u64, events::VirtualKeyCode::LShift, shift_pressed);
                        if shift_modifier.is_some() {
                            shift_pressed = !shift_pressed;
                            events.push_back(shift_modifier.unwrap());
                        }
                        let ctrl_modifier = Window::modifier_event(event, appkit::NSControlKeyMask as u64, events::VirtualKeyCode::LControl, ctrl_pressed);
                        if ctrl_modifier.is_some() {
                            ctrl_pressed = !ctrl_pressed;
                            events.push_back(ctrl_modifier.unwrap());
                        }
                        let win_modifier = Window::modifier_event(event, appkit::NSCommandKeyMask as u64, events::VirtualKeyCode::LWin, win_pressed);
                        if win_modifier.is_some() {
                            win_pressed = !win_pressed;
                            events.push_back(win_modifier.unwrap());
                        }
                        let alt_modifier = Window::modifier_event(event, appkit::NSAlternateKeyMask as u64, events::VirtualKeyCode::LAlt, alt_pressed);
                        if alt_modifier.is_some() {
                            alt_pressed = !alt_pressed;
                            events.push_back(alt_modifier.unwrap());
                        }
                    },
                    NSScrollWheel           => { events.push_back(MouseWheel(-event.scrollingDeltaY() as i32)); },
                    NSOtherMouseDown        => { },
                    NSOtherMouseUp          => { },
                    NSOtherMouseDragged     => { },
                    _                       => { },
                }
            }
        }
        events
    }

    unsafe fn modifier_event(event: id, keymask: u64, key: events::VirtualKeyCode, key_pressed: bool) -> Option<Event> {
        if !key_pressed && Window::modifier_key_pressed(event, keymask) {
            return Some(KeyboardInput(Pressed, event.keycode() as u8, Some(key)));
        }
        else if key_pressed && !Window::modifier_key_pressed(event, keymask) {
            return Some(KeyboardInput(Released, event.keycode() as u8, Some(key)));
        }

        return None;
    }

    unsafe fn modifier_key_pressed(event: id, modifier: u64) -> bool {
        event.modifierFlags() & modifier != 0
    }

    pub fn wait_events(&self) -> RingBuf<Event> {
        unsafe {
            let event = NSApp().nextEventMatchingMask_untilDate_inMode_dequeue_(
                NSAnyEventMask as u64,
                NSDate::distantFuture(nil),
                NSDefaultRunLoopMode,
                false);
            NSApp().sendEvent_(event);

            self.poll_events()
        }
    }

    pub unsafe fn make_current(&self) {
        let _: id = msg_send()(self.context, selector("update"));
        self.context.makeCurrentContext();
    }

    pub fn get_proc_address(&self, _addr: &str) -> *const () {
        let symbol_name: CFString = FromStr::from_str(_addr).unwrap();
        let framework_name: CFString = FromStr::from_str("com.apple.opengl").unwrap();
        let framework = unsafe {
            CFBundleGetBundleWithIdentifier(framework_name.as_concrete_TypeRef())
        };
        let symbol = unsafe {
            CFBundleGetFunctionPointerForName(framework, symbol_name.as_concrete_TypeRef())
        };
        symbol as *const ()
    }

    pub fn swap_buffers(&self) {
        unsafe { self.context.flushBuffer(); }
    }

    pub fn platform_display(&self) -> *mut libc::c_void {
        unimplemented!()
    }

    pub fn get_api(&self) -> ::Api {
        ::Api::OpenGl
    }

    pub fn set_window_resize_callback(&mut self, callback: Option<fn(u32, u32)>) {
        self.resize = callback;
    }

<<<<<<< HEAD
    pub fn hidpi_factor(&self) -> f32 {
        unsafe {
            self.window.backingScaleFactor() as f32
        }
=======
    pub fn set_cursor(&self, cursor: MouseCursor) {
        unimplemented!()
>>>>>>> 2cabfdd3
    }
}<|MERGE_RESOLUTION|>--- conflicted
+++ resolved
@@ -51,12 +51,7 @@
     is_closed: bool,
     context: id,
     view: id,
-<<<<<<< HEAD
-    window: id,
-    handler: Option<fn(uint, uint)>,
-=======
     handler: Option<fn(u32, u32)>,
->>>>>>> 2cabfdd3
 }
 
 pub struct Window {
@@ -133,12 +128,7 @@
         match state.handler {
             Some(handler) => {
                 let rect = NSView::frame(state.view);
-<<<<<<< HEAD
-                let scale_factor = state.window.backingScaleFactor() as uint;
-                (handler)(scale_factor * rect.size.width as uint, scale_factor * rect.size.height as uint);
-=======
                 (handler)(rect.size.width as u32, rect.size.height as u32);
->>>>>>> 2cabfdd3
             }
             None => {}
         }
@@ -147,11 +137,7 @@
 }
 
 impl Window {
-<<<<<<< HEAD
-    fn new_impl(dimensions: Option<(uint, uint)>, title: &str, monitor: Option<MonitorID>,
-=======
     fn new_impl(dimensions: Option<(u32, u32)>, title: &str, monitor: Option<MonitorID>,
->>>>>>> 2cabfdd3
                 vsync: bool, visible: bool) -> Result<Window, CreationError> {
         let app = match Window::create_app() {
             Some(app) => app,
@@ -395,21 +381,8 @@
                     NSRightMouseUp          => { events.push_back(MouseInput(Released, RightMouseButton)); },
                     NSMouseMoved            => {
                         let window_point = event.locationInWindow();
-<<<<<<< HEAD
-                        let window: id = msg_send()(event, selector("window"));
-                        let view_point = if window == 0 {
-                            let window_rect = self.window.convertRectFromScreen_(NSRect::new(window_point, NSSize::new(0.0, 0.0)));
-                            self.view.convertPoint_fromView_(window_rect.origin, nil)
-                        } else {
-                            self.view.convertPoint_fromView_(window_point, nil)
-                        };
-                        let view_rect = NSView::frame(self.view);
-                        let scale_factor = self.hidpi_factor() as int;
-                        events.push(MouseMoved((scale_factor * view_point.x as int, scale_factor * (view_rect.size.height - view_point.y) as int)));
-=======
                         let view_point = self.view.convertPoint_fromView_(window_point, nil);
                         events.push_back(MouseMoved((view_point.x as i32, view_point.y as i32)));
->>>>>>> 2cabfdd3
                     },
                     NSKeyDown               => {
                         let received_c_str = event.characters().UTF8String();
@@ -521,14 +494,7 @@
         self.resize = callback;
     }
 
-<<<<<<< HEAD
-    pub fn hidpi_factor(&self) -> f32 {
-        unsafe {
-            self.window.backingScaleFactor() as f32
-        }
-=======
     pub fn set_cursor(&self, cursor: MouseCursor) {
         unimplemented!()
->>>>>>> 2cabfdd3
     }
 }