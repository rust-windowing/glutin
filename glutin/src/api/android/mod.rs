--- conflicted
+++ resolved
@@ -57,34 +57,17 @@
     ) -> Result<(winit::window::Window, Self), CreationError> {
         let win = wb.build(el)?;
         let gl_attr = gl_attr.clone().map_sharing(|c| &c.0.egl_context);
-        let nwin = unsafe { ndk_glue::native_window() };
+        let nwin = ndk_glue::native_window();
         if nwin.is_none() {
             return Err(OsError("Android's native window is null".to_string()));
         }
         let native_display = NativeDisplay::Android;
-<<<<<<< HEAD
-        let egl_context = EglContext::new(
-            pf_reqs,
-            &gl_attr,
-            native_display,
-            EglSurfaceType::Window,
-            |c, _| Ok(c[0]),
-        )
-        .and_then(|p| {
-            p.finish(nwin.as_ref().unwrap().ptr().as_ptr() as *const _)
-        })?;
-        let ctx = Arc::new(AndroidContext {
-            egl_context,
-            stopped: Some(Mutex::new(false)),
-        });
-=======
         let egl_context =
             EglContext::new(pf_reqs, &gl_attr, native_display, EglSurfaceType::Window, |c, _| {
                 Ok(c[0])
             })
-            .and_then(|p| p.finish(nwin as *const _))?;
+            .and_then(|p| p.finish(nwin.as_ref().unwrap().ptr().as_ptr() as *const _))?;
         let ctx = Arc::new(AndroidContext { egl_context, stopped: Some(Mutex::new(false)) });
->>>>>>> c2942a99
 
         // TODO: With `ndk-glue` we cannot directly register handlers in such manner, so we want work around it in different way.
 
