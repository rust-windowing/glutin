--- conflicted
+++ resolved
@@ -602,16 +602,7 @@
         let ret = unsafe { egl.SwapBuffers(self.display, *surface) };
 
         if ret == 0 {
-<<<<<<< HEAD
             Err(ContextError::ContextLost)
-=======
-            match unsafe { egl.GetError() } as u32 {
-                ffi::egl::CONTEXT_LOST => return Err(ContextError::ContextLost),
-                err => {
-                    panic!("swap_buffers: eglSwapBuffers failed (eglGetError returned 0x{:x})", err)
-                }
-            }
->>>>>>> c2942a99
         } else {
             Ok(())
         }
