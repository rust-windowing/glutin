--- conflicted
+++ resolved
@@ -1,10 +1,6 @@
 [package]
 name = "glutin"
-<<<<<<< HEAD
 version = "0.23.0-alpha1"
-=======
-version = "0.22.0-alpha5"
->>>>>>> a085d7ca
 authors = ["The glutin contributors", "Pierre Krieger <pierre.krieger1708@gmail.com>"]
 description = "Cross-platform OpenGL context provider."
 keywords = ["windowing", "opengl"]
@@ -22,24 +18,16 @@
 
 [dependencies]
 lazy_static = "1.3"
-<<<<<<< HEAD
 bitflags = "1.1"
-=======
->>>>>>> a085d7ca
 winit = "0.20.0-alpha4"
 
 [target.'cfg(target_os = "android")'.dependencies]
 android_glue = "0.2"
-<<<<<<< HEAD
-glutin_egl_sys = { version = "0.1.3", path = "../glutin_egl_sys" }
-parking_lot = "0.8"
-=======
 glutin_egl_sys = { version = "0.1.4", path = "../glutin_egl_sys" }
 parking_lot = "0.9"
 
 [target.'cfg(target_os = "emscripten")'.dependencies]
 glutin_emscripten_sys = { version = "0.1.0", path = "../glutin_emscripten_sys" }
->>>>>>> a085d7ca
 
 [target.'cfg(any(target_os = "ios", target_os = "macos"))'.dependencies]
 objc = "0.2.6"
@@ -63,13 +51,8 @@
 [target.'cfg(target_os = "windows")'.dependencies]
 libloading = "0.5"
 glutin_wgl_sys = { version = "0.1.3", path = "../glutin_wgl_sys" }
-<<<<<<< HEAD
-glutin_egl_sys = { version = "0.1.3", path = "../glutin_egl_sys" }
-parking_lot = "0.8"
-=======
 glutin_egl_sys = { version = "0.1.4", path = "../glutin_egl_sys" }
 parking_lot = "0.9"
->>>>>>> a085d7ca
 
 [target.'cfg(any(target_os = "linux", target_os = "freebsd", target_os = "dragonfly", target_os = "netbsd", target_os = "openbsd"))'.dependencies]
 osmesa-sys = "0.1"
@@ -78,5 +61,5 @@
 glutin_egl_sys = { version = "0.1.4", path = "../glutin_egl_sys" }
 glutin_glx_sys = { version = "0.1.5", path = "../glutin_glx_sys" }
 derivative = "1.0"
-parking_lot = "0.8"
+parking_lot = "0.9"
 log = "0.4"