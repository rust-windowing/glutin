--- conflicted
+++ resolved
@@ -14,12 +14,7 @@
 lazy_static = "0.2.0"
 libc = "0.2"
 shared_library = "0.1.0"
-<<<<<<< HEAD
-
-winit = "0.5.11"
-=======
 winit = "0.6.3"
->>>>>>> 45276f20
 
 [build-dependencies]
 gl_generator = "0.5"
