--- conflicted
+++ resolved
@@ -124,8 +124,7 @@
 wayland-client = { version = "0.2.1", features = ["egl", "dlopen"] }
 wayland-kbd = "0.2.0"
 wayland-window = "0.1.0"
-<<<<<<< HEAD
-x11-dl = "~2.0"
+x11-dl = "~2.2"
 
 [target.i686-unknown-linux-gnu.dependencies.x11]
 version = "*"
@@ -133,7 +132,4 @@
 
 [target.x86_64-unknown-linux-gnu.dependencies.x11]
 version = "*"
-features = ["xlib", "xf86vmode", "xcursor"]
-=======
-x11-dl = "~2.2"
->>>>>>> 6a3ee2af
+features = ["xlib", "xf86vmode", "xcursor"]