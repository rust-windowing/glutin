<<<<<<< HEAD
#![feature(phase)]
#![feature(tuple_indexing)]

#[phase(plugin)]
extern crate gl_generator;
=======
>>>>>>> 2cabfdd3
extern crate glutin;
extern crate libc;

mod gl {
    include!(concat!(env!("OUT_DIR"), "/test_gl_bindings.rs"));
}

#[cfg(feature = "headless")]
#[test]
fn main() {
    let window = glutin::HeadlessRendererBuilder::new(1024, 768).build().unwrap();

    unsafe { window.make_current() };

    let gl = gl::Gl::load_with(|symbol| window.get_proc_address(symbol));

    unsafe {
        gl.ClearColor(0.0, 1.0, 0.0, 1.0);
        gl.Clear(gl::COLOR_BUFFER_BIT);

        let mut value: (u8, u8, u8, u8) = std::mem::uninitialized();
        gl.ReadPixels(0, 0, 1, 1, gl::RGBA, gl::UNSIGNED_BYTE, std::mem::transmute(&mut value));
        
        assert!(value == (0, 255, 0, 255) || value == (0, 64, 0, 255) ||
                value == (0, 64, 0, 255) || value == (0, 64, 0, 0),
                "value is: {:?}", value);
    }
}<|MERGE_RESOLUTION|>--- conflicted
+++ resolved
@@ -1,11 +1,3 @@
-<<<<<<< HEAD
-#![feature(phase)]
-#![feature(tuple_indexing)]
-
-#[phase(plugin)]
-extern crate gl_generator;
-=======
->>>>>>> 2cabfdd3
 extern crate glutin;
 extern crate libc;
 
