--- conflicted
+++ resolved
@@ -1,12 +1,9 @@
 # Unreleased
 
-<<<<<<< HEAD
 - On X11 and Wayland, you can now use shared contexts, however, one limitation 
 of the Wayland backend is that all shared contexts must use the same events
 pool as each other.
-=======
 - Added NetBSD support.
->>>>>>> 0351a241
 
 # Version 0.19.0 (2018-11-09)
 
