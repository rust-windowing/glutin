--- conflicted
+++ resolved
@@ -1,11 +1,8 @@
 # Unreleased
 
-<<<<<<< HEAD
-- On Android, switched from StaticStructGenerator to StructGenerator, fixing some compilation errors.
-=======
 - Fix crash when creating OpenGLES context without explicit version
 - Add `buffer_age` method on `WindowedContext`
->>>>>>> 988b070a
+- On Android, switched from `StaticStructGenerator` to `StructGenerator`, fixing some compilation errors.
 
 # Version 0.28.0 (2021-12-02)
 
