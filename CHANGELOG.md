# Unreleased

# Version 0.32.1

- Fixed EGL's `Device::query_devices()` being too strict about required extensions.
- Fixed crash in `EglGetProcAddress` on Win32-x86 platform due to wrong calling convention.
- Fixed EGL's `Display::device()` always returning an error due to invalid pointer-argument passing inside.
- Fixed EGL's `Display::new()` making an `EGLDisplay::Khr` when the EGL version for the display is 1.4 or lower.
- Added `Device::drm_device_node_path()` and `Device::drm_render_device_node_path()` getters to EGL via `EGL_EXT_device_drm`.
- Added support for `DrmDisplayHandle` in EGL's `Display::with_device()` using `EGL_DRM_MASTER_FD_EXT` from `EGL_EXT_device_drm`.
- Properly set up OpenGL-specific stuff on the `NSView`, instead of relying on Winit to do it.
<<<<<<< HEAD
- Added support for `Display::create_pbuffer_surface()` in WGL via `WGL_ARB_pbuffer`.
=======
- Added `OpenHarmony` platform support with EGL.
>>>>>>> 7e461793

# Version 0.32.0

- **Breaking:** updated `raw-window-handle` dependency to `0.6`.
- Bump MSRV from `1.65` to `1.70`.
- Bump `windows-sys` from `0.48.0` to `0.52.0`.
- Expose `Egl` and `Glx` raw API functions on `Egl` and `Glx` displays.
- Add `GLUTIN_WGL_OPENGL_DLL` environment variable to change OpenGL provider name with WGL.

# Version 0.31.3

- Change `Surface` to be `Send`. This makes it consistent with the context, so now they are both `Send` but not `Sync`.

# Version 0.31.2

- Fixed EGL not setting context version with EGL versions before 1.5 and missing context ext.

# Version 0.31.1

- Fixed `CGLContextObj` having an invalid encoding on newer macOS versions.

# Version 0.31.0

- Bump MSRV from `1.60` to `1.65`.
- **Breaking:** `bitflags` which is used as a part of public API was updated to `2.0`.
- **Breaking:** `.*SurfaceAccessor` traits got removed; their methods now on respective `.*GlContext` traits instead.
- **Breaking:** `GlContext` trait is now a part of the `prelude`.
- Automatically cleanup the `EGLDisplay` when `EGL_KHR_display_reference` is present.
- Add `api::egl::Display::terminate` to terminate the display when glutin doesn't manage it.
- Fixed handling of `Robustness::NoError` and `debug` attribute when building context.
- `Robustness::NoError` not being properly enabled with GLX/WGL.

# Version 0.30.10

- Add `X11VisualInfo::visual_id` to get `XID` of the visual.
- Added support for EGL on Windows using Angle. This assumes libEGL.dll/libGLESv2.dll present.
- EGL's `Display::create_pbuffer_surface()` no longer sets the invalid `RENDER_BUFFER` attribute.

# Version 0.30.9

- Fixed lock on SwapBuffers with some GLX drivers.
- Fixed EGL's `Surface::is_single_buffered` being inversed.

# Version 0.30.8

- Fixed EGL dereferencing raw window handles on everything but X11 in legacy `Window` and `Pixmap` surface creation.
- On GLX, fixed startup failure when passing default `Flush` with `KHR_context_flush_control`.
- **Behavior change:** the `Config`'s `Api` now has platform specific default instead of being unspecified.

# Version 0.30.7

- Altered specification for `objc2` crate to pull patch update.

# Version 0.30.6

- Fixed handling of `*_base` extensions with EGL.

# Version 0.30.5

- Fixed EGL/GLX display initialization when the provided raw-window-handle has an unknown visual_id.
- Fixed EGL always returning `None` for `x11_visual()`.
- Fixed GLX error handling assuming that `XError`'s will arrive like they should on X11.
- Fixed EGL window/pixmap creation when using legacy path.

# Version 0.30.4

- Fixed EGL display initialization with XcbDisplayHandle.
- Fixed EGL/GLX `Surface::width` returning the height instead of the width.
- On GLX, fixed handling of errors not directly requested by glutin.
- Added `GlConfig::hardware_accelerated` to check if the config is hardware accelerated.
- Added `GlContext::context_api` to get the `ContextApi` used by the context.
- Added missing implementations of `Surface::{width,height}` for WGL/CGL
- Fixed crash when accessing context from the off-thread on macOS.
- **Clarified that `make_{,not}_current()`, `GlSurface::width()`, `GlSurface::height()`, and `GlSurface::resize()` could block on macOS.**

# Version 0.30.3

- Fixed wrong amount of rects committed in `Surface::swap_buffers_with_damage` with EGL.
- Added missing `Eq`, `PartialEq`, and `Hash` impls for `surface::Rect`.

# Version 0.30.2

- Fixed robust context creation with EGL.
- Moved to stable version of `wayland-sys`.
- Allow offline renderers with CGL.
- Fixed an error when compiling the EGL backend with only one of Wayland and X11 enabled.

# Version 0.30.1

- Added new `glutin-winit` crate to help bootstrapping new `glutin` with `winit`.
- Added `EGLDevice` wrappers for EGL.
- Added EGL dependent api to make a context current without a surface.
- Added `supports_transparency` on `GlConfig`.
- On GLX, try all extensions when setting vsync.
- On WGL, fixed that `Surface::swap_buffers` takes longer with every call caused by frequent calls of the win32 function `HDC GetDC(HWND hWnd)`.

# Version 0.30.0

- **This version of `glutin` has been rewritten from the ground and no longer depends on `winit`, the `raw-window-handle` is now used instead of it.**
- The Api is now built around `Display`, `Surface`, `Config`, and `Surface`. For more info see crate documentation and examples.
- **Breaking:** Bump MSRV from `1.57` to `1.60`.
- The ios support was removed for the lack of maintenance for now. In case there's a need for it, contributions are welcome.
- The context creation is no longer limited to winit's supported platforms.
- The underlying Api providers are publicly exposed now, so glutin could be used with just e.g. `EGL`.
- Fixed soundness issues with `Surface` MT safety, since before `EGLSurface` could be sent to a different thread, which is not safe.
- Fallback to `Surface::swap_buffers` when `Surface::swap_buffers_with_damage` is not supported on `EGL`.

# Version 0.29.1 (2022-08-10)

- Fix build failures when building from crates.io

# Version 0.29.0 (2022-07-30)

- Fix crash when creating OpenGLES context without explicit version.
- Add `buffer_age` method on `WindowedContext`.
- Return an `Err` instead of panicking when surfaceless GLX context creation fails on Linux.
- Fix compilation on Android:
  - Switch from `StaticStructGenerator` to `StructGenerator` to dynamically load symbols.
  - Replace `android_glue` dependency with `raw-window-handle`, and remove broken lifecycle event handling.
  - Glutin can now be used on Android, however, the application must ensure it only creates the `Context` following a winit `Event::Resumed` event, and destroys the `Context` in response to a `Event::Suspended` event.
- Updated winit dependency to 0.27.0. See [winit's CHANGELOG](https://github.com/rust-windowing/winit/releases/tag/v0.27.0) for more info.
- On Windows, `build_raw_context` now uses `isize` for `hwnd` to follow winit change.

# Version 0.28.0 (2021-12-02)

- On Windows, fixed a panic for headless contexts because of active drag-and-drop (OleInitialize failed! Result was: `RPC_E_CHANGED_MODE`)
- Updated winit dependency to 0.26.0. See [winit's CHANGELOG](https://github.com/rust-windowing/winit/releases/tag/v0.26.0) for more info.
- Remove emscripten support leftover.

# Version 0.27.0 (2021-06-01)

- Updated winit dependency to 0.25.0. See [winit's CHANGELOG](https://github.com/rust-windowing/winit/releases/tag/v0.25.0) for more info.

# Version 0.26.0 (2020-12-10)

- Updated winit dependency to 0.24.0. See [winit's CHANGELOG](https://github.com/rust-windowing/winit/releases/tag/v0.24.0) for more info.

# Version 0.25.1 (2020-10-10)

- X11 and Wayland are now optional features (enabled by default)

# Version 0.25.0 (2020-10-02)

- Updated winit dependency to 0.23.0. See [winit's CHANGELOG](https://github.com/rust-windowing/winit/blob/master/CHANGELOG.md#0230-2020-10-02) for more info.
- Avoid loading libEGL.dll from PATH on Windows.

# Version 0.24.1 (2020-05-26)

- On X11, Fixed unnecessary instantiation of GLX/EGL

# Version 0.24.0 (2020-03-11)

- Updated winit dependency to 0.22.0. See [winit's CHANGELOG](https://github.com/rust-windowing/winit/blob/master/CHANGELOG.md#0220-2020-03-09) for more info.

# Version 0.23.0 (2020-02-06)

- Updated winit dependency to 0.21.0. See [winit's CHANGELOG](https://github.com/rust-windowing/winit/blob/master/CHANGELOG.md#0210-2020-02-04) for more info.
- Removed broken CI for the `armv7-apple-ios` target.

# Version 0.22.1 (2020-01-29)

- Fixed incorrectly documented default value for `ContextBuilder::with_srgb`

# Version 0.22.0 (2020-01-07)

- Updated winit dependency to 0.20.0. See [winit's CHANGELOG](https://github.com/rust-windowing/winit/blob/master/CHANGELOG.md#0200-2020-01-05) for more info.

# Version 0.22.0-alpha6 (2020-01-05)

- Fixed dependencies so wrong winit version is not used.
- On X11, got rid of mistaken `XRenderFindVisualFormat` call so that glutin doesn't ignore configs that lack a `XRenderPictFormat`.
- On iOS, fixed not linking against OpenGLES.framework.
- On X11, fixed VSync not being disabled when requested.

# Version 0.22.0-alpha5 (2019-11-14)

- Fixed build issue.

# Version 0.22.0-alpha4 (2019-11-10)

- Update winit dependency to 0.20.0-alpha4. See [winit's CHANGELOG](https://github.com/rust-windowing/winit/blob/master/CHANGELOG.md#0200-alpha-4) for more info.
- Added an xcode example for building for iOS.
- Made using sRGB the default.
- MacOSX's raw_handle trait method  now returns the CGLContext object.

# Version 0.22.0-alpha3 (2019-8-15)

 - Switched from needing a `EventLoop` to a `EventLoopWindowTarget`

# Version 0.22.0-alpha2 (2019-08-15)

- Fixed attribute handling for sRGB in WGL.
- Fixed VSync being always enabled on EGL.

# Version 0.20.1 (2019-08-08)

 - **Backport:** We now load `libGL.so` instead of `libGLX.so`.

# Version 0.22.0-alpha1 (2019-06-21)

- Update winit dependency to 0.20.0-alpha1. See [winit's CHANGELOG](https://github.com/rust-windowing/winit/blob/master/CHANGELOG.md#0200-alpha-1) for more info.

# Version 0.21.0 (2019-04-20)

 - Bumped dependencies, fixed docs.

# Version 0.21.0-rc3 (2019-04-13)

 - Bumped dependencies.

# Version 0.21.0-rc2 (2019-04-08)

 - **Breaking**: Removed `DisplayLost` variant to `ContextError`.
 - **Breaking**: Renamed `NotCurrentContext` to `NotCurrent`.
 - **Breaking**: Renamed `PossiblyCurrentContext` to `PossiblyCurrent`.
 - Added `treat_as_current` function.

# Version 0.21.0-rc1 (2019-04-07)

 - **Breaking:** Replaced `CreationErrorPair` enum variant with `CreationErrors`.
 - Added `Clone` to `ContextBuilder`.
 - Added headless example.
 - Removed internal code relating to libcaca.
 - Implemented `Debug` on all public facing types.
 - Dropping contexts on platforms using egl and/or glx no longer resets the
 current context, if the context dropped wasn't the current context.
 - Added context sharing support to MacOS.
 - **Breaking**: Removed `ContextTrait`.
 - **Breaking**: Renamed `OsMesaContextExt` to `HeadlessContextExt`. Added functions
 for using egl-surfaceless.
 - **Breaking**: Changed `WindowedContext` and `RawContext` into typedefs of
 `ContextWrapper`.
 - **Breaking**: Removed `new_windowed` and `new_headless` from `WindowedContext`
 and `Context`, respectively.
 - **Breaking**: Added two new types, `NotCurrentContext` and `PossiblyCurrentContext`,
 which `RawContext`, `WindowedContext`, `ContextBuilder` and `Context` are now
 generic over.
 - Added `{make,treat_as}_not_current` function to `{Raw,Windowed,}Context`.
 - We now load `libGL.so` instead of `libGLX.so`.
 - **Breaking**: Added `DisplayLost` variant to `ContextError`.
 - Fixed bug where we drop the hidden window belonging to a headless context on
 on X11 and/or Wayland before the actual context.
 - "Fixed" bug where we will close `EGLDisplay`s while they are still in use by
 others. Angry and/or salty rant can be found in `glutin/src/api/egl/mod.rs`,
 you can't miss it.
 - **Breaking**: `WindowedContext`s now deref to `Context`, not `Window`.
 Please use `.window()` to access the window.

# Version 0.20.0 (2019-03-09)

- We no longer load `libEGL.so` and `libGL.so` multiple times.
- Fixes `Context::is_current` incorrectly returning `false`.
- Made `ContextBuilder`'s `pf_reqs` public.
- **Breaking:** Renamed `GlContext{,Ext}` to `ContextTrait{,Ext}`.
- **Breaking:** Renamed `GlWindow` to `WindowedContext`.
- Implemented context sharing support for Windows and Linux.
- Added support for contexts made from raw parts for Windows and Linux.
- **Breaking:** Removed `shareable_with_windowed_contexts`. Now you must build
OsMesa contexts via a separate extension.
- Added `ContextBuilder::build_{windowed,headless}` methods.
- **Breaking:** Renamed `Context::new` to `Context::new_headless`. `new_headless` now accepts dimensions for the off-screen surface backing it.
- **Breaking:** Renamed `GlWindow::new` to `WindowedContext::new_windowed`.
- On X11 and Wayland, you can now use shared contexts, however, one limitation
of the Wayland backend is that all shared contexts must use the same events
pool as each other.
- Added context sharing support to windows.
- Improved docs.
- Refactored code to be more consistent/cleaner. Ran rustfmt on everything.
- Added NetBSD support.
- **Breaking:** Removed `new_shared` function from `Context` and `GlWindow`, in favor of `new`.
- Added `build` method to `ContextBuilder`.
- Added `get_egl_display` method to `GlContextExt` trait and its implementation for platforms.
- Removed minimum supported Rust version guarantee.
- `NoBackendAvailable` is now `Sync`, as a result `CreationError` is also `Sync`.
- Update winit dependency to 0.19.0. See [winit's CHANGELOG](https://github.com/rust-windowing/winit/blob/master/CHANGELOG.md#version-0190-2019-03-06) for more info.

# Version 0.19.0 (2018-11-09)

- **Breaking:** The entire API for headless contexts has been removed. Please instead use `Context::new()` when trying to make a context without a visible window. Also removed `headless` feature.
- **Breaking:** Types implementing the `GlContext` trait must now be sized.
- **Breaking:** Added new `CreationErrorPair` enum variant to enum `CreationError`.
- Remove requirement for EGL dev packages on Wayland.
- Update winit dependency to 0.18.0. See [winit's CHANGELOG](https://github.com/rust-windowing/winit/blob/v0.18.0/CHANGELOG.md#version-0180-2018-11-07) for more info.

# Version 0.18.0 (2018-08-03)

- cocoa and core-graphics updates.
- **Breaking:** Added `OsError` variant to `ContextError`.
- Improved glX error reporting.
- The iOS backend no longer fails to compile... again (added iOS testing on CI to prevent further issues).
- Update winit dependency to 0.17.0. See [winit's CHANGELOG](https://github.com/rust-windowing/winit/blob/v0.17.0/CHANGELOG.md#version-0170-2018-08-02) for more info.

# Version 0.17.0 (2018-06-27)

- Fix regression that prevented automatic graphics switching in macOS ([#980](https://github.com/rust-windowing/glutin/issues/980)).
- Add `ContextBuilder::with_double_buffer` function.
- Add `ContextBuilder::with_hardware_acceleration` function.
- Work around a presumed Android emulator bug
  that would cause context creation to return `CreationError::OpenGlVersionNotSupported`
  in some configurations
  ([#1036](https://github.com/rust-windowing/glutin/pull/1036)).
- Update winit dependency to 0.16.0. See [winit's CHANGELOG](https://github.com/rust-windowing/winit/blob/v0.16.0/CHANGELOG.md#version-0160-2018-06-25) for more info.
- The iOS backend no longer fails to compile.

# Version 0.16.0 (2018-05-09)

- Update winit dependency to 0.14.0. See [winit's CHANGELOG](https://github.com/rust-windowing/winit/blob/v0.14.0/CHANGELOG.md#version-0140-2018-05-09) for more info.
- Update winit dependency to 0.15.0. See [winit's CHANGELOG](https://github.com/rust-windowing/winit/blob/v0.15.0/CHANGELOG.md#version-0150-2018-05-22) for more info.

# Version 0.15.0 (2018-04-25)

- Update winit dependency to 0.13.0. See [winit's CHANGELOG](https://github.com/rust-windowing/winit/blob/v0.13.0/CHANGELOG.md#version-0130-2018-04-25) for more info.

# Version 0.14.0 (2018-04-06)

- Update winit dependency to 0.12.0. See [winit's CHANGELOG](https://github.com/rust-windowing/winit/blob/master/CHANGELOG.md#version-0120-2018-04-06) for more info.
- Update Wayland backend to not use deprecated `get_inner_size_points` method.

# Version 0.13.1 (2018-03-07)

- Fix Android activity life cycle.
- Update winit dependency to 0.11.2. See [winit's CHANGELOG](https://github.com/rust-windowing/winit/blob/master/CHANGELOG.md#version-0112-2018-03-06) for more info.

# Version 0.13.0 (2018-02-28)

- Update winit dependency to 0.11.1. See [winit's CHANGELOG](https://github.com/rust-windowing/winit/blob/master/CHANGELOG.md#version-0111-2018-02-19) for more info.

# Version 0.12.2 (2018-02-12)

- Don't use yanked version of winit.

# Version 0.12.1 (2018-02-05)

- Add support for winapi 0.3 ([#975](https://github.com/rust-windowing/glutin/pull/975)).
- Fix macOS to return compatibility profile if applicable ([#977](https://github.com/rust-windowing/glutin/pull/977)).
- Update gl_generator and macOS dependencies.<|MERGE_RESOLUTION|>--- conflicted
+++ resolved
@@ -9,11 +9,8 @@
 - Added `Device::drm_device_node_path()` and `Device::drm_render_device_node_path()` getters to EGL via `EGL_EXT_device_drm`.
 - Added support for `DrmDisplayHandle` in EGL's `Display::with_device()` using `EGL_DRM_MASTER_FD_EXT` from `EGL_EXT_device_drm`.
 - Properly set up OpenGL-specific stuff on the `NSView`, instead of relying on Winit to do it.
-<<<<<<< HEAD
+- Added `OpenHarmony` platform support with EGL.
 - Added support for `Display::create_pbuffer_surface()` in WGL via `WGL_ARB_pbuffer`.
-=======
-- Added `OpenHarmony` platform support with EGL.
->>>>>>> 7e461793
 
 # Version 0.32.0
 
